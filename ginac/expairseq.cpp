--- conflicted
+++ resolved
@@ -546,97 +546,6 @@
         return (options == 0) ? setflag(status_flags::expanded) : *this;
 }
 
-<<<<<<< HEAD
-bool expairseq::match(const ex & pattern, exmap& map) const
-{
-	// This differs from basic::match() because we want "a+b+c+d" to
-	// match "d+*+b" with "*" being "a+c", and we want to honor commutativity
-
-	if (this->tinfo() == ex_to<basic>(pattern).tinfo()) {
-
-		// Check whether global wildcard (one that matches the "rest of the
-		// expression", like "*" above) is present
-		bool has_global_wildcard = false;
-		ex global_wildcard;
-		for (size_t i=0; i<pattern.nops(); i++) {
-			if (is_exactly_a<wildcard>(pattern.sorted_op(i))) {
-				has_global_wildcard = true;
-				global_wildcard = pattern.sorted_op(i);
-				break;
-			}
-		}
-
-		// Even if the expression does not match the pattern, some of
-		// its subexpressions could match it. For example, x^5*y^(-1)
-		// does not match the pattern $0^5, but its subexpression x^5
-		// does. So, save repl_lst in order to not add bogus entries.
-		exmap tmp_repl = map;
-
-		// Unfortunately, this is an O(N^2) operation because we can't
-		// sort the pattern in a useful way...
-
-		// Chop into terms
-		exvector ops;
-		ops.reserve(nops());
-		for (size_t i=0; i<nops(); i++)
-			ops.push_back(stable_op(i));
-
-		// Now, for every term of the pattern, look for a matching
-                // term in the expression and remove the match
-		for (size_t i=0; i<pattern.nops(); i++) {
-			ex p = ex_to<expairseq>(pattern).stable_op(i);
-			if (has_global_wildcard && p.is_equal(global_wildcard))
-				continue;
-			auto it = ops.begin(), itend = ops.end();
-			while (it != itend) {
-				if (it->match(p, tmp_repl)) {
-					ops.erase(it);
-					goto found;
-				}
-				++it;
-			}
-			return false; // no match found
-found:		;
-		}
-
-		if (has_global_wildcard) {
-
-			// Assign all the remaining terms to the global
-                        // wildcard (unless it has already been matched
-                        // before, in which case the matches must be equal)
-			std::unique_ptr<epvector> vp(new epvector);
-			vp->reserve(ops.size());
-			for (const auto& term : ops)
-				vp->push_back(split_ex_to_pair(term));
-
-                        ex rest = thisexpairseq(std::move(vp),
-                                        default_overall_coeff());
-                        const auto& it = tmp_repl.find(global_wildcard);
-                        if (it != tmp_repl.end()) {
-                                if (rest.is_equal(it->second)) {
-                                        map = tmp_repl;
-                                        return true;
-                                }
-                                return false;
-                        }
-                        map = tmp_repl;
-			map[global_wildcard] = rest;
-			return true;
-		} 
-
-                // No global wildcard, then the match fails if there are any
-                // unmatched terms left
-                if (ops.empty()) {
-                        map = tmp_repl;
-                        return true;
-                }
-                return false;
-	}
-	return inherited::match(pattern, map);
-}
-
-=======
->>>>>>> b65fdba9
 ex expairseq::subs(const exmap & m, unsigned options) const
 {
 	std::unique_ptr<epvector> vp = subschildren(m, options);
@@ -1741,18 +1650,11 @@
         return seq_sorted;
 }
 
-<<<<<<< HEAD
-bool expairseq::cmatch(const ex & pattern, exmap& map) const
-{
-        CMatcher cm(*this, pattern, map);
-        std::optional<exmap> m = cm.get();
-=======
 bool expairseq::match(const ex & pattern, exmap& map) const
 {
         CMatcher::level=0;
         CMatcher cm(*this, pattern, map);
         opt_exmap m = cm.get();
->>>>>>> b65fdba9
         if (not m)
                 return false;
         map = m.value();
