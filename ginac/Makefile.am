## Process this file with automake to produce Makefile.in

lib_LTLIBRARIES = libpynac.la
libpynac_la_SOURCES = add.cpp archive.cpp assume.cpp basic.cpp \
  constant.cpp context.cpp ex.cpp expair.cpp expairseq.cpp exprseq.cpp \
  fderivative.cpp function.cpp function_info.cpp \
  infinity.cpp inifcns.cpp inifcns_trig.cpp inifcns_zeta.cpp \
  inifcns_hyperb.cpp inifcns_trans.cpp inifcns_gamma.cpp inifcns_nstdsums.cpp \
  inifcns_orthopoly.cpp inifcns_hyperg.cpp inifcns_comb.cpp \
<<<<<<< HEAD
  lst.cpp matrix.cpp mpoly-giac.cpp mpoly-ginac.cpp mpoly-singular.cpp \
  mpoly.cpp mul.cpp ncmul.cpp normal.cpp numeric.cpp operators.cpp power.cpp \
  py_funcs.cpp registrar.cpp relational.cpp remember.cpp rubi1.cpp \
  pseries.cpp print.cpp symbol.cpp symmetry.cpp tensor.cpp upoly-ginac.cpp \
=======
  lst.cpp matrix.cpp mpoly-giac.cpp mpoly-ginac.cpp \
  mpoly-singular.cpp mpoly.cpp mul.cpp normal.cpp numeric.cpp \
  operators.cpp power.cpp py_funcs.cpp registrar.cpp relational.cpp remember.cpp \
  pseries.cpp print.cpp symbol.cpp upoly-ginac.cpp \
>>>>>>> 40ff7ff5
  utils.cpp wildcard.cpp templates.cpp infoflagbase.cpp sum.cpp \
  remember.h tostring.h utils.h compiler.h order.cpp useries.cpp

#The -no-undefined breaks Pynac on OS X 10.4.  See #9135
if CYGWIN
libpynac_la_LDFLAGS = -version-info $(LT_VERSION_INFO) -no-undefined
else
libpynac_la_LDFLAGS = -version-info $(LT_VERSION_INFO)
endif
libpynac_la_CPPFLAGS = $(PYTHON_CPPFLAGS) @FACTORY_CFLAGS@ -Wall -Wextra -Wshadow -Wnon-virtual-dtor -Wno-unused-parameter -Wno-unknown-pragmas -Wno-parentheses-equality

libpynac_la_LIBADD = $(PYTHON_LDFLAGS) $(LIBS) @FACTORY_LIBS@ $(LIBGIAC)
ginacincludedir = $(includedir)/pynac
ginacinclude_HEADERS = ginac.h py_funcs.h add.h archive.h assertion.h basic.h \
  class_info.h constant.h container.h context.h ex.h ex_utils.h \
  expair.h expairseq.h exprseq.h fderivative.h flags.h function.h \
  inifcns.h infinity.h lst.h matrix.h mpoly.h mul.h \
  normal.h numeric.h operators.h \
  power.h print.h pseries.h ptr.h registrar.h relational.h extern_templates.h \
  symbol.h version.h wildcard.h order.h templates.h \
  infoflagbase.h assume.h upoly.h useries.h useries-flint.h sum.h

EXTRA_DIST = version.h.in<|MERGE_RESOLUTION|>--- conflicted
+++ resolved
@@ -7,17 +7,11 @@
   infinity.cpp inifcns.cpp inifcns_trig.cpp inifcns_zeta.cpp \
   inifcns_hyperb.cpp inifcns_trans.cpp inifcns_gamma.cpp inifcns_nstdsums.cpp \
   inifcns_orthopoly.cpp inifcns_hyperg.cpp inifcns_comb.cpp \
-<<<<<<< HEAD
-  lst.cpp matrix.cpp mpoly-giac.cpp mpoly-ginac.cpp mpoly-singular.cpp \
-  mpoly.cpp mul.cpp ncmul.cpp normal.cpp numeric.cpp operators.cpp power.cpp \
-  py_funcs.cpp registrar.cpp relational.cpp remember.cpp rubi1.cpp \
-  pseries.cpp print.cpp symbol.cpp symmetry.cpp tensor.cpp upoly-ginac.cpp \
-=======
   lst.cpp matrix.cpp mpoly-giac.cpp mpoly-ginac.cpp \
   mpoly-singular.cpp mpoly.cpp mul.cpp normal.cpp numeric.cpp \
-  operators.cpp power.cpp py_funcs.cpp registrar.cpp relational.cpp remember.cpp \
+  operators.cpp power.cpp py_funcs.cpp registrar.cpp relational.cpp \
+  remember.cpp rubi1.cpp \
   pseries.cpp print.cpp symbol.cpp upoly-ginac.cpp \
->>>>>>> 40ff7ff5
   utils.cpp wildcard.cpp templates.cpp infoflagbase.cpp sum.cpp \
   remember.h tostring.h utils.h compiler.h order.cpp useries.cpp
 
