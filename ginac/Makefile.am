--- conflicted
+++ resolved
@@ -2,25 +2,15 @@
 
 lib_LTLIBRARIES = libpynac.la
 libpynac_la_SOURCES = add.cpp archive.cpp assume.cpp basic.cpp \
-<<<<<<< HEAD
-  constant.cpp context.cpp ex.cpp expair.cpp exprseq.cpp \
-  fderivative.cpp function_info.cpp \
-=======
   cmatcher.cpp constant.cpp context.cpp ex.cpp expair.cpp \
   expairseq.cpp exprseq.cpp fderivative.cpp function.cpp function_info.cpp \
->>>>>>> b65fdba9
   infinity.cpp inifcns.cpp inifcns_trig.cpp inifcns_zeta.cpp \
   inifcns_hyperb.cpp inifcns_trans.cpp inifcns_gamma.cpp inifcns_nstdsums.cpp \
   inifcns_orthopoly.cpp inifcns_hyperg.cpp inifcns_comb.cpp \
   lst.cpp matrix.cpp mpoly-giac.cpp mpoly-ginac.cpp \
   mpoly-singular.cpp mpoly.cpp mul.cpp normal.cpp numeric.cpp \
-<<<<<<< HEAD
-  operators.cpp py_funcs.cpp registrar.cpp relational.cpp \
-  remember.cpp rubi1.cpp \
-=======
   operators.cpp power.cpp py_funcs.cpp \
-  registrar.cpp relational.cpp remember.cpp \
->>>>>>> b65fdba9
+  registrar.cpp relational.cpp remember.cpp rubi1.cpp \
   pseries.cpp print.cpp symbol.cpp upoly-ginac.cpp \
   utils.cpp wildcard.cpp templates.cpp infoflagbase.cpp sum.cpp \
   remember.h tostring.h utils.h compiler.h order.cpp useries.cpp
@@ -33,15 +23,7 @@
 endif
 libpynac_la_CPPFLAGS = $(PYTHON_CPPFLAGS) @FACTORY_CFLAGS@ -Wall -Wextra -Wshadow -Wnon-virtual-dtor -Wno-unused-parameter -Wno-unknown-pragmas -Wno-parentheses-equality
 
-<<<<<<< HEAD
-noinst_LTLIBRARIES = libpynac17.la
-libpynac17_la_SOURCES = expairseq.cpp cmatcher.cpp power.cpp function.cpp
-libpynac17_la_CPPFLAGS = $(PYTHON_CPPFLAGS) --std=c++17
-
-libpynac_la_LIBADD = $(PYTHON_LDFLAGS) $(LIBS) libpynac17.la @FACTORY_LIBS@ $(LIBGIAC)
-=======
 libpynac_la_LIBADD = $(PYTHON_LDFLAGS) $(LIBS) @FACTORY_LIBS@ $(LIBGIAC)
->>>>>>> b65fdba9
 
 ginacincludedir = $(includedir)/pynac
 ginacinclude_HEADERS = ginac.h py_funcs.h add.h archive.h assertion.h \
