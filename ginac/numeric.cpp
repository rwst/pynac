--- conflicted
+++ resolved
@@ -2687,8 +2687,6 @@
         PY_RETURN(py_funcs.py_sqrt);
 }
 
-<<<<<<< HEAD
-=======
 bool numeric::is_square() const
 {
         if (is_negative())
@@ -2705,7 +2703,6 @@
         return false;
 }
 
->>>>>>> c4bd95c7
 // Fast sqrt in case of square, symbolic sqrt else.
 const ex numeric::sqrt_as_ex() const
 {
