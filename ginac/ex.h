/** @file ex.h
 *
 *  Interface to GiNaC's light-weight expression handles. */

/*
 *  GiNaC Copyright (C) 1999-2008 Johannes Gutenberg University Mainz, Germany
 *
 *  This program is free software; you can redistribute it and/or modify
 *  it under the terms of the GNU General Public License as published by
 *  the Free Software Foundation; either version 2 of the License, or
 *  (at your option) any later version.
 *
 *  This program is distributed in the hope that it will be useful,
 *  but WITHOUT ANY WARRANTY; without even the implied warranty of
 *  MERCHANTABILITY or FITNESS FOR A PARTICULAR PURPOSE.  See the
 *  GNU General Public License for more details.
 *
 *  You should have received a copy of the GNU General Public License
 *  along with this program; if not, write to the Free Software
 *  Foundation, Inc., 51 Franklin Street, Fifth Floor, Boston, MA  02110-1301  USA
 */

#ifndef __GINAC_EX_H__
#define __GINAC_EX_H__

#include "basic.h"
#include "ptr.h"

#include <iosfwd>
#include <iterator>
#include <functional>
#include <stack>
#include <unordered_set>

class CanonicalForm;

namespace GiNaC {
#ifdef _MSC_VER
  // MSVC produces a different symbol for _ex0 when it is declared inside   
  // ex::is_zero() than when it is declared at top level as follows
  extern const ex _ex0;
#endif


/** Helper class to initialize the library.  There must be one static object
 *  of this class in every object file that makes use of our flyweights in
 *  order to guarantee proper initialization.  Hence we put it into this
 *  file which is included by every relevant file anyways.  This is modeled
 *  after section 27.4.2.1.6 of the C++ standard, where cout and friends are
 *  set up.
 *
 *  @see utils.cpp */
class library_init {
public:
	library_init();
	~library_init();
private:
	static int count;
};
/** For construction of flyweights, etc. */
static library_init library_initializer;

/** Rotate bits of unsigned value by one bit to the left.
  * This can be necesary if the user wants to define its own hashes. */
inline unsigned rotate_left(unsigned n)
{
	return (n & 0x80000000U) ? (n << 1 | 0x00000001U) : (n << 1);
}

class scalar_products;
class const_iterator;
class const_preorder_iterator;
class const_postorder_iterator;
class symbol;
struct symbolhasher;
using symbolset = std::unordered_set<symbol,symbolhasher>;
class wildcard;
struct wildhasher;
using wildset = std::unordered_set<wildcard,wildhasher>;
using expairvec = std::vector<std::pair<ex,ex>>;
using ocvector = std::vector<numeric>;
using power_ocvector_map = std::map<ex, ocvector, GiNaC::ex_is_less>;

/** Lightweight wrapper for GiNaC's symbolic objects.  It holds a pointer to
 *  the other object in order to do garbage collection by the method of
 *  reference counting.  I.e., it is a smart pointer.  Also, the constructor
 *  ex::ex(const basic & other) calls the methods that do automatic
 *  evaluation.  E.g., x-x turns automatically into 0. */
class ex {
	friend class archive_node;
	friend inline bool are_ex_trivially_equal(const ex &, const ex &);
	template<class T> friend inline const T &ex_to(const ex &);
	template<class T> friend inline bool is_a(const ex &);
	template<class T> friend inline bool is_exactly_a(const ex &);
	
	friend class print_order;
	friend class print_order_mul;
	friend class print_order_pair;
	// default constructor, copy constructor and assignment operator
public:
	ex() throw();

	// other constructors
public:
	ex(const basic & other);
	ex(int i);
	ex(unsigned int i);
	ex(long i);
	ex(double const d);
	ex(PyObject* o);

	/** Construct ex from string and a list of symbols. The input grammar is
	 *  similar to the GiNaC output format. All symbols and indices to be used
	 *  in the expression must be specified in a lst in the second argument.
	 *  Undefined symbols and other parser errors will throw an exception. */
	ex(const std::string &s, const ex &l);
	
public:
	// non-virtual functions in this class
public:
	/** Efficiently swap the contents of two expressions. */
	void swap(ex & other) throw()
	{
		GINAC_ASSERT(bp->flags & status_flags::dynallocated);
		GINAC_ASSERT(other.bp->flags & status_flags::dynallocated);
		bp.swap(other.bp);
	}

	// iterators
	const_iterator begin() const throw();
	const_iterator end() const throw();
	const_preorder_iterator preorder_begin() const;
	const_preorder_iterator preorder_end() const throw();
	const_postorder_iterator postorder_begin() const;
	const_postorder_iterator postorder_end() const throw();

	// evaluation
	ex eval(int level = 0) const { return bp->eval(level); }
	ex evalf(int level = 0, PyObject* parent=nullptr) const 
	{ return bp->evalf(level, parent); }

	// printing
	void print(const print_context & c, unsigned level = 0) const;
	void dbgprint() const;
	void dbgprinttree() const;

	// info
	bool info(unsigned inf) const { return bp->info(inf); }
	bool is_integer() const { return bp->is_integer(); }
	bool is_real() const { return bp->is_real(); }
	bool is_positive() const { return bp->is_positive(); }
	bool is_negative() const { return bp->is_negative(); }

	// operand access
	size_t nops() const { return bp->nops(); }
	size_t nsymbols() const;
        bool get_first_symbol(ex &x) const;
        symbolset symbols() const;
        symbolset free_symbols() const;
        std::unordered_set<unsigned> functions() const;
        wildset wilds() const;
	const ex op(size_t i) const { return bp->op(i); }
	ex sorted_op(size_t i) const;
	ex operator[](const ex & index) const { return (*bp)[index]; }
	ex operator[](size_t i) const { return (*bp)[i]; }
	ex & let_op(size_t i);
	ex & operator[](const ex & index);
	ex & operator[](size_t i);
        void set_epseq_from(size_t i, ex e) { bp->set_epseq_from(i, e); }
	ex lhs() const;
	ex rhs() const;

	// function for complex expressions
	ex conjugate() const { return bp->conjugate(); }
	ex real_part() const { return bp->real_part(); }
	ex imag_part() const { return bp->imag_part(); }

	// pattern matching
	bool has(const ex & pattern, unsigned options = 0) const
            { return bp->has(pattern, options); }
	bool find(const ex & pattern, lst & found) const;
	bool match(const ex & pattern) const;
	bool match(const ex & pattern, lst & repl_lst) const;
<<<<<<< HEAD
	bool match(const ex & pattern, exmap& map) const;
=======
	bool match(const ex & pattern, exmap& map) const
            { return bp->match(pattern, map); }
>>>>>>> e692c383
	bool match(const ex & pattern, exvector& vec) const;
	bool cmatch(const ex & pattern, exmap& map) const;
        bool cmatch(const ex & pattern, exvector& vec) const;

	// substitutions
	ex subs(const exmap & m, unsigned options = 0) const
                { return bp->subs(m, options); }
	ex subs(const lst & ls, const lst & lr, unsigned options = 0) const;
	ex subs(const ex & e, unsigned options = 0) const;

	// function mapping
	ex map(map_function & f) const { return bp->map(f); }
	ex map(ex (*f)(const ex & e)) const;

	// visitors and tree traversal
	void accept(visitor & v) const { bp->accept(v); }
	void traverse_preorder(visitor & v) const;
	void traverse_postorder(visitor & v) const;
	void traverse(visitor & v) const { traverse_preorder(v); }

	// degree/coeff
	bool is_polynomial(const ex & vars) const;
	numeric degree(const ex & s) const;
	numeric ldegree(const ex & s) const;
	ex coeff(const ex & s, const ex & n) const { return bp->coeff(s, n); }
	ex lcoeff(const ex & s) const;
	ex tcoeff(const ex & s) const;
        void coefficients(const ex & s, expairvec & vec) const;

	// expand/collect
	ex expand(unsigned options=0) const;
	ex collect(const ex & s, bool distributed = false) const { return bp->collect(s, distributed); }
        ex collect_powers() const;

	// differentiation and series expansion
	ex diff(const symbol & s, unsigned nth = 1) const;
	ex series(const ex & r, int order, unsigned options = 0) const;
        void useries(flint_series_t& fp, int order) const { return bp->useries(fp, order); }

	// rational functions
	ex normal(int level = 0, bool noexpand_combined=false,
                        bool noexpand_numer=true) const;
	ex to_rational(exmap & repl) const;
	ex to_rational(lst & repl_lst) const;
	ex to_polynomial(exmap & repl) const;
	ex to_polynomial(lst & repl_lst) const;
#ifdef PYNAC_HAVE_LIBGIAC
        const giac::polynome to_polynome(ex_int_map& map, exvector& revmap) const;
#endif
        const CanonicalForm to_canonical(ex_int_map& map,
                        power_ocvector_map& pomap, exvector& revmap) const;
        void collect_powers(power_ocvector_map& pomap) const;
	ex numer() const;
	ex denom() const;
	ex numer_denom() const;
        ex combine_fractions(bool deep=true) const;

	// polynomial algorithms
	ex unit(const ex &x) const;
	ex content(const ex &x) const;
	numeric integer_content() const;
	ex primpart(const ex &x) const;
	ex primpart(const ex &x, const ex &cont) const;
	void unitcontprim(const ex &x, ex &u, ex &c, ex &p) const;
	ex smod(const numeric &xi) const { return bp->smod(xi); }
	numeric max_coefficient() const;
        bool is_linear(const symbol& x, ex& a, ex& b) const;
        bool is_quadratic(const symbol& x, ex& a, ex& b, ex& c) const;
        bool is_binomial(const symbol& x, ex& a, ex& j, ex& b, ex& n) const;

	// domains
	void set_domain(unsigned d);

	// comparison
	int compare(const ex & other) const;
	bool is_equal(const ex & other) const;
	bool is_zero() const;
        bool is_one() const;
        bool is_minus_one() const;
	
	// noncommutativity
	unsigned return_type() const { return bp->return_type(); }
	tinfo_t return_type_tinfo() const { return bp->return_type_tinfo(); }

	long gethash() const { return bp->gethash(); }

private:
	static ptr<basic> construct_from_basic(const basic & other);
	static basic & construct_from_int(int i);
	static basic & construct_from_pyobject(PyObject* o);
	static basic & construct_from_uint(unsigned int i);
	static basic & construct_from_long(long i);
	static basic & construct_from_double(double d);
	static ptr<basic> construct_from_string_and_lst(const std::string &s, const ex &l);
	void makewriteable();
	void share(const ex & other) const;
        static ex deep_combine_fractions(ex e);
        struct combine_map_function : public map_function {
                ex operator()(const ex & e) override { return deep_combine_fractions(e); }
        };


// member variables

private:
	mutable ptr<basic> bp;  ///< pointer to basic object managed by this
};


// performance-critical inlined method implementations

// This needs to be a basic* because we don't know that numeric is derived
// from basic and we need a basic& for the ex default constructor
extern const basic *_num0_bp;

inline
ex::ex() throw() : bp(*const_cast<basic *>(_num0_bp))
{
	GINAC_ASSERT(bp->flags & status_flags::dynallocated);
}

inline
ex::ex(const basic & other) : bp(construct_from_basic(other))
{
	GINAC_ASSERT(bp->flags & status_flags::dynallocated);
}

inline
ex::ex(int i) : bp(construct_from_int(i))
{
	GINAC_ASSERT(bp->flags & status_flags::dynallocated);
}

inline
ex::ex(PyObject* o) : bp(construct_from_pyobject(o))
{
	GINAC_ASSERT(bp->flags & status_flags::dynallocated);
}

inline
ex::ex(unsigned int i) : bp(construct_from_uint(i))
{
	GINAC_ASSERT(bp->flags & status_flags::dynallocated);
}

inline
ex::ex(long i) : bp(construct_from_long(i))
{
	GINAC_ASSERT(bp->flags & status_flags::dynallocated);
}

inline
ex::ex(double const d) : bp(construct_from_double(d))
{
	GINAC_ASSERT(bp->flags & status_flags::dynallocated);
}

inline
ex::ex(const std::string &s, const ex &l) : bp(construct_from_string_and_lst(s, l))
{
	GINAC_ASSERT(bp->flags & status_flags::dynallocated);
}

// Iterators

class const_iterator : public std::iterator<std::random_access_iterator_tag, ex, ptrdiff_t, const ex *, const ex &> {
	friend class ex;
	friend class const_preorder_iterator;
	friend class const_postorder_iterator;

public:
	const_iterator() throw() {}

private:
	const_iterator(ex e_, size_t i_) throw() : e(std::move(e_)), i(i_) {}

public:
	// This should return an ex&, but that would be a reference to a
	// temporary value
	ex operator*() const
	{
		return e.op(i);
	}

	// This should return an ex*, but that would be a pointer to a
	// temporary value
	std::unique_ptr<ex> operator->() const
	{
		return std::unique_ptr<ex>(new ex(operator*()));
	}

	ex operator[](difference_type n) const
	{
		return e.op(i + n);
	}

	const_iterator &operator++() throw()
	{
		++i;
		return *this;
	}

	const_iterator operator++(int) throw()
	{
		const_iterator tmp = *this;
		++i;
		return tmp;
	}

	const_iterator &operator+=(difference_type n) throw()
	{
		i += n;
		return *this;
	}

	const_iterator operator+(difference_type n) const throw()
	{
		return const_iterator(e, i + n);
	}

	inline friend const_iterator operator+(difference_type n, const const_iterator &it) throw()
	{
		return const_iterator(it.e, it.i + n);
	}

	const_iterator &operator--() throw()
	{
		--i;
		return *this;
	}

	const_iterator operator--(int) throw()
	{
		const_iterator tmp = *this;
		--i;
		return tmp;
	}

	const_iterator &operator-=(difference_type n) throw()
	{
		i -= n;
		return *this;
	}

	const_iterator operator-(difference_type n) const throw()
	{
		return const_iterator(e, i - n);
	}

	inline friend difference_type operator-(const const_iterator &lhs, const const_iterator &rhs) throw()
	{
		return lhs.i - rhs.i;
	}

	bool operator==(const const_iterator &other) const throw()
	{
		return are_ex_trivially_equal(e, other.e) && i == other.i;
	}

	bool operator!=(const const_iterator &other) const throw()
	{
		return !(*this == other);
	}

	bool operator<(const const_iterator &other) const throw()
	{
		return i < other.i;
	}

	bool operator>(const const_iterator &other) const throw()
	{
		return other < *this;
	}

	bool operator<=(const const_iterator &other) const throw()
	{
		return !(other < *this);
	}

	bool operator>=(const const_iterator &other) const throw()
	{
		return !(*this < other);
	}

protected:
	ex e; // this used to be a "const basic *", but in view of object fusion that wouldn't be safe
	size_t i;
};

namespace internal {

struct _iter_rep {
	_iter_rep(ex e_, size_t i_, size_t i_end_) : e(std::move(e_)), i(i_), i_end(i_end_) {}

	bool operator==(const _iter_rep &other) const throw()
	{
		return are_ex_trivially_equal(e, other.e) && i == other.i;
	}

	bool operator!=(const _iter_rep &other) const throw()
	{
		return !(*this == other);
	}

	ex e;
	size_t i;
	size_t i_end;
};

} // namespace internal

class const_preorder_iterator : public std::iterator<std::forward_iterator_tag, ex, ptrdiff_t, const ex *, const ex &> {
public:
	const_preorder_iterator() throw() {}

	const_preorder_iterator(const ex &e, size_t n)
	{
		s.push(internal::_iter_rep(e, 0, n));
	}

public:
	reference operator*() const
	{
		return s.top().e;
	}

	pointer operator->() const
	{
		return &(s.top().e);
	}

	const_preorder_iterator &operator++()
	{
		increment();
		return *this;
	}

	const_preorder_iterator operator++(int)
	{
		const_preorder_iterator tmp = *this;
		increment();
		return tmp;
	}

	bool operator==(const const_preorder_iterator &other) const throw()
	{
		return s == other.s;
	}

	bool operator!=(const const_preorder_iterator &other) const throw()
	{
		return !(*this == other);
	}

private:
	std::stack<internal::_iter_rep, std::vector<internal::_iter_rep> > s;

	void increment()
	{
		while (!s.empty() && s.top().i == s.top().i_end) {
			s.pop();
			if (s.empty())
				return;
			++s.top().i;
		}

		internal::_iter_rep & current = s.top();

		if (current.i != current.i_end) {
			const ex & child = current.e.op(current.i);
			s.push(internal::_iter_rep(child, 0, child.nops()));
		}
	}
};

class const_postorder_iterator : public std::iterator<std::forward_iterator_tag, ex, ptrdiff_t, const ex *, const ex &> {
public:
	const_postorder_iterator() throw() {}

	const_postorder_iterator(const ex &e, size_t n)
	{
		s.push(internal::_iter_rep(e, 0, n));
		descend();
	}

public:
	reference operator*() const
	{
		return s.top().e;
	}

	pointer operator->() const
	{
		return &(s.top().e);
	}

	const_postorder_iterator &operator++()
	{
		increment();
		return *this;
	}

	const_postorder_iterator operator++(int)
	{
		const_postorder_iterator tmp = *this;
		increment();
		return tmp;
	}

	bool operator==(const const_postorder_iterator &other) const throw()
	{
		return s == other.s;
	}

	bool operator!=(const const_postorder_iterator &other) const throw()
	{
		return !(*this == other);
	}

private:
	std::stack<internal::_iter_rep, std::vector<internal::_iter_rep> > s;

	void descend()
	{
		while (s.top().i != s.top().i_end) {
			internal::_iter_rep & current = s.top();
			const ex & child = current.e.op(current.i);
			s.push(internal::_iter_rep(child, 0, child.nops()));
		}
	}

	void increment()
	{
		if (s.top().i == s.top().i_end)
			s.pop();
		if (!s.empty()) {
			++s.top().i;
			descend();
		}
	}
};

inline const_iterator ex::begin() const throw()
{
	return const_iterator(*this, 0);
}

inline const_iterator ex::end() const throw()
{
	return const_iterator(*this, nops());
}

inline const_preorder_iterator ex::preorder_begin() const
{
	return const_preorder_iterator(*this, nops());
}

inline const_preorder_iterator ex::preorder_end() const throw()
{
	return const_preorder_iterator();
}

inline const_postorder_iterator ex::postorder_begin() const
{
	return const_postorder_iterator(*this, nops());
}

inline const_postorder_iterator ex::postorder_end() const throw()
{
	return const_postorder_iterator();
}

/** Compare two objects of class quickly without doing a deep tree traversal.
 *  @return "true" if they are equal
 *          "false" if equality cannot be established quickly (e1 and e2 may
 *          still be equal, in this case. */
inline bool are_ex_trivially_equal(const ex &e1, const ex &e2)
{
	return e1.bp == e2.bp;
}


// Make it possible to print exvectors and exmaps
std::ostream & operator<<(std::ostream & os, const exvector & e);
std::ostream & operator<<(std::ostream & os, const exset & e);
std::ostream & operator<<(std::ostream & os, const exmap & e);

/* Function objects for STL sort() etc. */
struct ex_is_less : public std::binary_function<ex, ex, bool> {
	bool operator() (const ex &lh, const ex &rh) const { return lh.compare(rh) < 0; }
};

struct ex_is_equal : public std::binary_function<ex, ex, bool> {
	bool operator() (const ex &lh, const ex &rh) const { return lh.is_equal(rh); }
};

struct op0_is_equal : public std::binary_function<ex, ex, bool> {
	bool operator() (const ex &lh, const ex &rh) const { return lh.op(0).is_equal(rh.op(0)); }
};

struct ex_swap : public std::binary_function<ex, ex, void> {
	void operator() (ex &lh, ex &rh) const { lh.swap(rh); }
};

/* Convert function pointer to function object suitable for map(). */
class pointer_to_map_function : public map_function {
protected:
	ex (*ptr)(const ex &);
public:
	explicit pointer_to_map_function(ex x(const ex &)) : ptr(x) {}
	ex operator()(const ex & e) override { return ptr(e); }
};

template<class T1>
class pointer_to_map_function_1arg : public map_function {
protected:
	ex (*ptr)(const ex &, T1);
	T1 arg1;
public:
	explicit pointer_to_map_function_1arg(ex x(const ex &, T1), T1 a1) : ptr(x), arg1(a1) {}
	ex operator()(const ex & e) override { return ptr(e, arg1); }
};

template<class T1, class T2>
class pointer_to_map_function_2args : public map_function {
protected:
	ex (*ptr)(const ex &, T1, T2);
	T1 arg1;
	T2 arg2;
public:
	explicit pointer_to_map_function_2args(ex x(const ex &, T1, T2), T1 a1, T2 a2) : ptr(x), arg1(a1), arg2(a2) {}
	ex operator()(const ex & e) override { return ptr(e, arg1, arg2); }
};

template<class T1, class T2, class T3>
class pointer_to_map_function_3args : public map_function {
protected:
	ex (*ptr)(const ex &, T1, T2, T3);
	T1 arg1;
	T2 arg2;
	T3 arg3;
public:
	explicit pointer_to_map_function_3args(ex x(const ex &, T1, T2, T3), T1 a1, T2 a2, T3 a3) : ptr(x), arg1(a1), arg2(a2), arg3(a3) {}
	ex operator()(const ex & e) override { return ptr(e, arg1, arg2, arg3); }
};

template<class C>
class pointer_to_member_to_map_function : public map_function {
protected:
	ex (C::*ptr)(const ex &);
	C &c;
public:
	explicit pointer_to_member_to_map_function(ex (C::*member)(const ex &), C &obj) : ptr(member), c(obj) {}
	ex operator()(const ex & e) override { return (c.*ptr)(e); }
};

template<class C, class T1>
class pointer_to_member_to_map_function_1arg : public map_function {
protected:
	ex (C::*ptr)(const ex &, T1);
	C &c;
	T1 arg1;
public:
	explicit pointer_to_member_to_map_function_1arg(ex (C::*member)(const ex &, T1), C &obj, T1 a1) : ptr(member), c(obj), arg1(a1) {}
	ex operator()(const ex & e) override { return (c.*ptr)(e, arg1); }
};

template<class C, class T1, class T2>
class pointer_to_member_to_map_function_2args : public map_function {
protected:
	ex (C::*ptr)(const ex &, T1, T2);
	C &c;
	T1 arg1;
	T2 arg2;
public:
	explicit pointer_to_member_to_map_function_2args(ex (C::*member)(const ex&, T1, T2), C &obj, T1 a1, T2 a2) : ptr(member), c(obj), arg1(a1), arg2(a2) {}
	ex operator()(const ex & e) override { return (c.*ptr)(e, arg1, arg2); }
};

template<class C, class T1, class T2, class T3>
class pointer_to_member_to_map_function_3args : public map_function {
protected:
	ex (C::*ptr)(const ex &, T1, T2, T3);
	C &c;
	T1 arg1;
	T2 arg2;
	T3 arg3;
public:
	explicit pointer_to_member_to_map_function_3args(ex (C::*member)(const ex &, T1, T2, T3), C &obj, T1 a1, T2 a2, T3 a3) : ptr(member), c(obj), arg1(a1), arg2(a2), arg3(a3) {}
	ex operator()(const ex & e) override { return (c.*ptr)(e, arg1, arg2, arg3); }
};

inline ex ex::map(ex f(const ex &)) const
{
	pointer_to_map_function fcn(f);
	return bp->map(fcn);
}

// convenience type checker template functions

/** Check if ex is a handle to a T, including base classes. */
template <class T>
inline bool is_a(const ex &obj)
{
	return is_a<T>(*obj.bp);
}

/** Check if ex is a handle to a T, not including base classes. */
template <class T>
inline bool is_exactly_a(const ex &obj)
{
	return is_exactly_a<T>(*obj.bp);
}

/** Return a reference to the basic-derived class T object embedded in an
 *  expression.  This is fast but unsafe: the result is undefined if the
 *  expression does not contain a T object at its top level.  Hence, you
 *  should generally check the type of e first.  Also, you shouldn't cache
 *  the returned reference because GiNaC's garbage collector may destroy
 *  the referenced object any time it's used in another expression.
 *
 *  @param e expression
 *  @return reference to object of class T
 *  @see is_exactly_a<class T>() */
template <class T>
inline const T &ex_to(const ex &e)
{
	GINAC_ASSERT(is_a<T>(e));
	return static_cast<const T &>(*e.bp);
}


} // namespace GiNaC

#endif // ndef __GINAC_EX_H__<|MERGE_RESOLUTION|>--- conflicted
+++ resolved
@@ -181,12 +181,8 @@
 	bool find(const ex & pattern, lst & found) const;
 	bool match(const ex & pattern) const;
 	bool match(const ex & pattern, lst & repl_lst) const;
-<<<<<<< HEAD
-	bool match(const ex & pattern, exmap& map) const;
-=======
 	bool match(const ex & pattern, exmap& map) const
             { return bp->match(pattern, map); }
->>>>>>> e692c383
 	bool match(const ex & pattern, exvector& vec) const;
 	bool cmatch(const ex & pattern, exmap& map) const;
         bool cmatch(const ex & pattern, exvector& vec) const;
