--- conflicted
+++ resolved
@@ -271,10 +271,7 @@
 	const numeric fibonacci() const;
 	const numeric isqrt() const;
 	const numeric sqrt() const;
-<<<<<<< HEAD
-=======
         bool is_square() const;
->>>>>>> c4bd95c7
         const ex sqrt_as_ex() const;
 	const numeric abs() const;
 	const numeric mod(const numeric &b) const;
