/** @file basic.h
 *
 *  Interface to GiNaC's ABC. */

/*
 *  GiNaC Copyright (C) 1999-2008 Johannes Gutenberg University Mainz, Germany
 *
 *  This program is free software; you can redistribute it and/or modify
 *  it under the terms of the GNU General Public License as published by
 *  the Free Software Foundation; either version 2 of the License, or
 *  (at your option) any later version.
 *
 *  This program is distributed in the hope that it will be useful,
 *  but WITHOUT ANY WARRANTY; without even the implied warranty of
 *  MERCHANTABILITY or FITNESS FOR A PARTICULAR PURPOSE.  See the
 *  GNU General Public License for more details.
 *
 *  You should have received a copy of the GNU General Public License
 *  along with this program; if not, write to the Free Software
 *  Foundation, Inc., 51 Franklin Street, Fifth Floor, Boston, MA  02110-1301  USA
 */

#ifndef __GINAC_BASIC_H__
#define __GINAC_BASIC_H__

#include <vector>
#include <set>
#include <map>
// CINT needs <algorithm> to work properly with <vector>
#include <algorithm>

#if HAVE_CONFIG_H
# include "pynac-config.h"
#endif
#include "flags.h"
#include "ptr.h"
#include "assertion.h"
#include "registrar.h"
#include "context.h"

// PyObject forward declaration 
#ifndef PyObject_HEAD
struct _object;
typedef _object PyObject;
#endif

#ifdef PYNAC_HAVE_LIBGIAC
namespace giac
{
        class gen;
        template <class T> class tensor;
        typedef class tensor<gen> polynome;
}
namespace GiNaC
{
struct ex_is_less;
}
#endif

namespace GiNaC {

class ex;
struct ex_is_less;
class symbol;
class numeric;
class relational;
class archive_node;
class print_context;
class flint_series_t;

typedef std::vector<ex> exvector;
typedef std::set<ex, ex_is_less> exset;
typedef std::map<ex, ex, ex_is_less> exmap;
using ex_int_map = std::map<GiNaC::ex, int, GiNaC::ex_is_less>;
// Define this to enable some statistical output for comparisons and hashing
#undef GINAC_COMPARE_STATISTICS

#ifdef GINAC_COMPARE_STATISTICS
class compare_statistics_t {
public:
	compare_statistics_t()
	 : total_compares(0), nontrivial_compares(0), total_basic_compares(0), compare_same_hashvalue(0), compare_same_type(0),
	   total_is_equals(0), nontrivial_is_equals(0), total_basic_is_equals(0), is_equal_same_hashvalue(0), is_equal_same_type(0),
	   total_gethash(0), gethash_cached(0) {}
	~compare_statistics_t();

	unsigned long total_compares;
	unsigned long nontrivial_compares;
	unsigned long total_basic_compares;
	unsigned long compare_same_hashvalue;
	unsigned long compare_same_type;

	unsigned long total_is_equals;
	unsigned long nontrivial_is_equals;
	unsigned long total_basic_is_equals;
	unsigned long is_equal_same_hashvalue;
	unsigned long is_equal_same_type;

	unsigned long total_gethash;
	unsigned long gethash_cached;
};

extern compare_statistics_t compare_statistics;
#endif


/** Function object for map(). */
struct map_function {
	virtual ~map_function() {}
	typedef const ex & argument_type;
	typedef ex result_type;
	virtual ex operator()(const ex & e) = 0;
};


/** Degenerate base class for visitors. basic and derivative classes
 *  support Robert C. Martin's Acyclic Visitor pattern (cf.
 *  http://objectmentor.com/publications/acv.pdf). */
class visitor {
protected:
	virtual ~visitor() {}
};


/** This class is the ABC (abstract base class) of GiNaC's class hierarchy. */
class basic : public refcounted
{
public:
	typedef void inherited;
        static const tinfo_static_t tinfo_static;
private:
	static registered_class_info reg_info;
public:
	static registered_class_info &get_class_info_static() { return reg_info; }
	virtual const registered_class_info &get_class_info() const { return basic::get_class_info_static(); }
	virtual GiNaC::registered_class_info &get_class_info() { return basic::get_class_info_static(); }
	virtual const char *class_name() const { return basic::get_class_info_static().options.get_name(); }

	basic(const archive_node &n, lst &sym_lst);
	virtual void archive(archive_node &n) const;

	class visitor {
	public:
		virtual void visit(const basic &) = 0;
		virtual ~visitor() {}; \
	};

	friend class ex;
	friend class print_order;
	friend class print_order_pair;
	// default constructor, destructor, copy constructor and assignment operator
protected:
	basic() : tinfo_key(&tinfo_static), flags(0) {}

public:
	/** basic destructor, virtual because class ex will delete objects of
	 *  derived classes via a basic*. */
	virtual ~basic()
	{
		GINAC_ASSERT((!(flags & status_flags::dynallocated)) || (get_refcount() == 0));
	}
	basic(const basic & other);
	const basic & operator=(const basic & other);

protected:
	/** Constructor with specified tinfo_key (used by derived classes instead
	 *  of the default constructor to avoid assigning tinfo_key twice). */
	basic(tinfo_t ti) : tinfo_key(ti), flags(0) {}

	// new virtual functions which can be overridden by derived classes
public: // only const functions please (may break reference counting)

	/** Create a clone of this object on the heap.  One can think of this as
	 *  simulating a virtual copy constructor which is needed for instance by
	 *  the refcounted construction of an ex from a basic. */
	virtual basic * duplicate() const { return new basic(*this); }

	// evaluation
	virtual ex eval(int level = 0) const;
	virtual ex evalf(int level = 0, PyObject* parent=nullptr) const;
	virtual ex evalm() const;

	// printing
	virtual void print(const print_context & c, unsigned level = 0) const;
	virtual void dbgprint() const;
	virtual void dbgprinttree() const;
	virtual unsigned precedence() const;

	// info
	virtual bool info(unsigned inf) const;
        virtual bool is_integer() const { return info(info_flags::integer); }
        virtual bool is_real() const { return info(info_flags::real); }
        virtual bool is_positive() const { return info(info_flags::positive); }
        virtual bool is_negative() const { return info(info_flags::negative); }

	// operand access
	virtual size_t nops() const;
	virtual const ex op(size_t i) const;
	virtual ex operator[](const ex & index) const;
	virtual ex operator[](size_t i) const;
	virtual ex & let_op(size_t i);
	virtual ex & operator[](const ex & index);
	virtual ex & operator[](size_t i);

	// pattern matching
	virtual bool has(const ex & other, unsigned options = 0) const;
	virtual bool match(const ex & pattern, exmap& map) const;
<<<<<<< HEAD
	virtual bool cmatch(const ex & pattern, exmap& map) const;
=======
>>>>>>> b65fdba9
	virtual bool match_same_type(const basic & other) const;

	virtual void do_print(const print_context & c, unsigned level) const;
	virtual void do_print_tree(const print_tree & c, unsigned level) const;
	virtual void do_print_python_repr(const print_python_repr & c,
                        unsigned level) const;

	// substitutions
	virtual ex subs(const exmap & m, unsigned options = 0) const;

	// function mapping
	virtual ex map(map_function & f) const;

	// visitors and tree traversal
	virtual void accept(GiNaC::visitor & v) const
	{
		if (visitor *p = dynamic_cast<visitor *>(&v))
			p->visit(*this);
	}

	// degree/coeff
	virtual bool is_polynomial(const ex & var) const;
	virtual numeric degree(const ex & s) const;
	virtual numeric ldegree(const ex & s) const;
	virtual ex coeff(const ex & s, const ex & n) const;

	// expand/collect
	virtual ex expand(unsigned options = 0) const;
	virtual ex collect(const ex & s, bool distributed = false) const;

	// differentiation and series expansion
	virtual ex derivative(const symbol & s) const;
	virtual ex series(const relational & r, int order,
                        unsigned options = 0) const;
        virtual void useries(flint_series_t& fp, int order) const {}

	// rational functions
	virtual ex normal(exmap & repl, exmap & rev_lookup, int level = 0,
                        unsigned options = 0) const;
	virtual ex to_rational(exmap & repl) const;
	virtual ex to_polynomial(exmap & repl) const;

	// polynomial algorithms
	virtual numeric integer_content() const;
	virtual ex smod(const numeric &xi) const;
	virtual numeric max_coefficient() const;

	// noncommutativity
	virtual unsigned return_type() const;
	virtual tinfo_t return_type_tinfo() const;

	// functions for complex expressions
	virtual ex conjugate() const;
	virtual ex real_part() const;
	virtual ex imag_part() const;

	virtual int compare(const basic & other) const;
	// functions that should be called from class ex only
	virtual int compare_same_type(const basic & other) const;
	virtual bool is_equal_same_type(const basic & other) const;

	virtual long calchash() const;

	// non-virtual functions in this class
public:
	/** Like print(), but dispatch to the specified class. Can be used by
	 *  implementations of print methods to dispatch to the method of the
	 *  superclass.
	 *
	 *  @see basic::print */
	template <class T>
	void print_dispatch(const print_context & c, unsigned level) const
	{
		print_dispatch(T::get_class_info_static(), c, level);
	}

	void print_dispatch(const registered_class_info & ri, const print_context & c, unsigned level) const;

	ex subs_one_level(const exmap & m, unsigned options) const;
	ex diff(const symbol & s, unsigned nth = 1) const;
	bool is_equal(const basic & other) const;
        bool is_evaluated() const
            { return global_hold or ((flags & status_flags::evaluated) != 0u); }
	const basic & hold() const;
        void set_epseq_from(size_t i, ex e);
	long gethash() const
	{
#ifdef GINAC_COMPARE_STATISTICS
		compare_statistics.total_gethash++;
#endif
		if (flags & status_flags::hash_calculated) {
#ifdef GINAC_COMPARE_STATISTICS
			compare_statistics.gethash_cached++;
#endif
			return hashvalue;
		} 
                return calchash();
	}

	tinfo_t tinfo() const {return tinfo_key;}

	/** Set some status_flags. */
	const basic & setflag(unsigned f) const {flags |= f; return *this;}

	/** Clear some status_flags. */
	const basic & clearflag(unsigned f) const {flags &= ~f; return *this;}

	void ensure_if_modifiable() const;
#ifdef PYNAC_HAVE_LIBGIAC
        const giac::polynome to_polynome(ex_int_map& map, exvector& revmap);
#endif

	// member variables
	tinfo_t tinfo_key;                  ///< type info
	mutable unsigned flags;             ///< of type status_flags
	mutable long hashvalue=0;         ///< hash value
};


// global variables

extern int max_recursion_level;


// convenience type checker template functions

/** Check if obj is a T, including base classes. */
template <class T>
inline bool is_a(const basic &obj)
{
	return dynamic_cast<const T *>(&obj) != nullptr;
}

/** Check if obj is a T, not including base classes. */
template <class T>
inline bool is_exactly_a(const basic & obj)
{
	return obj.tinfo() == &T::tinfo_static;
}

/** Constructs a new (class basic or derived) B object on the heap.
 *
 *  This function picks the object's ctor based on the given argument types.
 *
 *  This helps the constructor of ex from basic (or a derived class B) because
 *  then the constructor doesn't have to duplicate the object onto the heap.
 *  See ex::construct_from_basic(const basic &) for more information.
 */
template<class B, typename... Args>
inline B & dynallocate(Args &&... args)
{
	return const_cast<B &>(static_cast<const B &>((new B(std::forward<Args>(args)...))->setflag(status_flags::dynallocated)));
}
/** Constructs a new (class basic or derived) B object on the heap.
 *
 *  This function is needed for GiNaC classes which have public ctors from
 *  initializer lists of expressions (which are not a type and not captured
 *  by the variadic template version).
 */
template<class B>
inline B & dynallocate(std::initializer_list<ex> il)
{
	return const_cast<B &>(static_cast<const B &>((new B(il))->setflag(status_flags::dynallocated)));
}

} // namespace GiNaC

#endif // ndef __GINAC_BASIC_H__<|MERGE_RESOLUTION|>--- conflicted
+++ resolved
@@ -205,10 +205,6 @@
 	// pattern matching
 	virtual bool has(const ex & other, unsigned options = 0) const;
 	virtual bool match(const ex & pattern, exmap& map) const;
-<<<<<<< HEAD
-	virtual bool cmatch(const ex & pattern, exmap& map) const;
-=======
->>>>>>> b65fdba9
 	virtual bool match_same_type(const basic & other) const;
 
 	virtual void do_print(const print_context & c, unsigned level) const;
