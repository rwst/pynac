/** @file exprseq.cpp
 *
 *  Implementation of GiNaC's exprseq. */

/*
 *  GiNaC Copyright (C) 1999-2008 Johannes Gutenberg University Mainz, Germany
 *
 *  This program is free software; you can redistribute it and/or modify
 *  it under the terms of the GNU General Public License as published by
 *  the Free Software Foundation; either version 2 of the License, or
 *  (at your option) any later version.
 *
 *  This program is distributed in the hope that it will be useful,
 *  but WITHOUT ANY WARRANTY; without even the implied warranty of
 *  MERCHANTABILITY or FITNESS FOR A PARTICULAR PURPOSE.  See the
 *  GNU General Public License for more details.
 *
 *  You should have received a copy of the GNU General Public License
 *  along with this program; if not, write to the Free Software
 *  Foundation, Inc., 51 Franklin Street, Fifth Floor, Boston, MA  02110-1301  USA
 */

#include "exprseq.h"
#include "cmatcher.h"
#include "wildcard.h"

namespace GiNaC {

template<> const tinfo_static_t exprseq::tinfo_static = {};

template<> registered_class_info exprseq::reg_info = \
        registered_class_info(registered_class_options("exprseq",
                       "basic",
                       &exprseq::tinfo_static).
        print_func<print_context>(&exprseq::do_print).
        print_func<print_tree>(&exprseq::do_print_tree));

/** Specialization of container::get_tinfo() for exprseq. */
template<> tinfo_t exprseq::get_tinfo() { return &exprseq::tinfo_static; }

/** Specialization of container::info() for exprseq. */
template <> bool exprseq::info(unsigned inf) const
{
	if (inf == info_flags::exprseq)
		return true;
	
		return inherited::info(inf);
}

<<<<<<< HEAD
template <>
bool exprseq::cmatch(const ex & pattern, exmap& map) const
{
	if (is_exactly_a<wildcard>(pattern)) {
                const auto& it = map.find(pattern);
                if (it != map.end())
		        return is_equal(ex_to<basic>(it->second));
		map[pattern] = *this;
		return true;
	} 
        if (not is_exactly_a<exprseq>(pattern))
                return false;
        CMatcher cm(*this, pattern, map);
        const opt_exmap& m = cm.get();
        if (not m)
                return false;
        map = m.value();
        return true;
}


=======
template <> ex exprseq::unarchive(const archive_node &n, lst &sym_lst)
{
        return (new exprseq(n, sym_lst))->
                setflag(status_flags::dynallocated);
}

>>>>>>> aa7c1d4e
#ifdef _MSC_VER
  // MSVC does not include exprseq::info() in the library without
  // defining some kind of dummy function here
  basic* dummy_func(void) { return new exprseq(); }
#endif

} // namespace GiNaC<|MERGE_RESOLUTION|>--- conflicted
+++ resolved
@@ -47,7 +47,6 @@
 		return inherited::info(inf);
 }
 
-<<<<<<< HEAD
 template <>
 bool exprseq::cmatch(const ex & pattern, exmap& map) const
 {
@@ -69,14 +68,12 @@
 }
 
 
-=======
 template <> ex exprseq::unarchive(const archive_node &n, lst &sym_lst)
 {
         return (new exprseq(n, sym_lst))->
                 setflag(status_flags::dynallocated);
 }
 
->>>>>>> aa7c1d4e
 #ifdef _MSC_VER
   // MSVC does not include exprseq::info() in the library without
   // defining some kind of dummy function here
