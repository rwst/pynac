/** @file function.cpp
 *
 *  Implementation of class of symbolic functions. */

/*
 *  GiNaC Copyright (C) 1999-2008 Johannes Gutenberg University Mainz, Germany
 *
 *  This program is free software; you can redistribute it and/or modify
 *  it under the terms of the GNU General Public License as published by
 *  the Free Software Foundation; either version 2 of the License, or
 *  (at your option) any later version.
 *
 *  This program is distributed in the hope that it will be useful,
 *  but WITHOUT ANY WARRANTY; without even the implied warranty of
 *  MERCHANTABILITY or FITNESS FOR A PARTICULAR PURPOSE.  See the
 *  GNU General Public License for more details.
 *
 *  You should have received a copy of the GNU General Public License
 *  along with this program; if not, write to the Free Software
 *  Foundation, Inc., 51 Franklin Street, Fifth Floor, Boston, MA  02110-1301  USA
 */

#define register
#include <Python.h>
#include "py_funcs.h"
#include "function.h"
#include "operators.h"
#include "fderivative.h"
#include "ex.h"
#include "lst.h"
#include "print.h"
#include "power.h"
#include "relational.h"
#include "archive.h"
#include "inifcns.h"
#include "tostring.h"
#include "utils.h"
#include "remember.h"
#include "symbol.h"
#include "cmatcher.h"
#include "wildcard.h"
#include "expairseq.h"

#include <iostream>
#include <string>
#include <stdexcept>
#include <list>
#include <limits>
#ifdef DO_GINAC_ASSERT
#  include <typeinfo>
#endif

namespace GiNaC {

//////////
// helper class function_options
//////////

function_options::function_options()
{
	initialize();
}

function_options::function_options(std::string const & n, std::string const & tn)
{
	initialize();
	set_name(n, tn);
}

function_options::function_options(std::string const & n, unsigned np)
{
        static std::string empty;
	initialize();
        set_name(n, empty);
	nparams = np;
}

function_options::~function_options()
{
	// nothing to clean up at the moment
}

void function_options::initialize()
{
        static std::string s1("unnamed_function"), s2("\\mbox{unnamed}");
	set_name(s1, s2);
	nparams = 0;
	eval_f = real_part_f = imag_part_f = conjugate_f = derivative_f
            = pynac_eval_f = expl_derivative_f = power_f = series_f
            = subs_f = nullptr;
	evalf_f = nullptr;
	evalf_params_first = true;
	apply_chain_rule = true;
	use_return_type = false;
	eval_use_exvector_args = false;
	evalf_use_exvector_args = false;
	conjugate_use_exvector_args = false;
	real_part_use_exvector_args = false;
	imag_part_use_exvector_args = false;
	derivative_use_exvector_args = false;
        expl_derivative_use_exvector_args = false;
	power_use_exvector_args = false;
	series_use_exvector_args = false;
	print_use_exvector_args = false;
	use_remember = false;
	python_func = 0;
	functions_with_same_name = 1;
	symtree = 0;
}

function_options & function_options::set_name(std::string const & n,
                                              std::string const & tn)
{
        name.assign(n);
	if (tn.empty()) {
		TeX_name.assign("{\\rm ");
                TeX_name += n;
                TeX_name.append("}");
        }
	else
	        TeX_name.assign(tn);
	return *this;
}

function_options & function_options::latex_name(std::string const & tn)
{
	TeX_name = tn;
	return *this;
}

// the following lines have been generated for max. 14 parameters
function_options & function_options::eval_func(eval_funcp_1 e)
{
	test_and_set_nparams(1);
	eval_f = eval_funcp(e);
        pynac_eval_f = eval_f;
	return *this;
}
function_options & function_options::eval_func(eval_funcp_2 e)
{
	test_and_set_nparams(2);
	eval_f = eval_funcp(e);
        pynac_eval_f = eval_f;
	return *this;
}
function_options & function_options::eval_func(eval_funcp_3 e)
{
	test_and_set_nparams(3);
	eval_f = eval_funcp(e);
        pynac_eval_f = eval_f;
	return *this;
}
function_options & function_options::eval_func(eval_funcp_6 e)
{
	test_and_set_nparams(6);
	eval_f = eval_funcp(e);
        pynac_eval_f = eval_f;
	return *this;
}

function_options & function_options::evalf_func(evalf_funcp_1 ef)
{
	test_and_set_nparams(1);
	evalf_f = evalf_funcp(ef);
	return *this;
}
function_options & function_options::evalf_func(evalf_funcp_2 ef)
{
	test_and_set_nparams(2);
	evalf_f = evalf_funcp(ef);
	return *this;
}
function_options & function_options::evalf_func(evalf_funcp_3 ef)
{
	test_and_set_nparams(3);
	evalf_f = evalf_funcp(ef);
	return *this;
}
function_options & function_options::evalf_func(evalf_funcp_6 ef)
{
	test_and_set_nparams(6);
	evalf_f = evalf_funcp(ef);
	return *this;
}

function_options & function_options::conjugate_func(conjugate_funcp_1 c)
{
	test_and_set_nparams(1);
	conjugate_f = conjugate_funcp(c);
	return *this;
}
function_options & function_options::conjugate_func(conjugate_funcp_2 c)
{
	test_and_set_nparams(2);
	conjugate_f = conjugate_funcp(c);
	return *this;
}
function_options & function_options::conjugate_func(conjugate_funcp_3 c)
{
	test_and_set_nparams(3);
	conjugate_f = conjugate_funcp(c);
	return *this;
}

function_options & function_options::real_part_func(real_part_funcp_1 c)
{
	test_and_set_nparams(1);
	real_part_f = real_part_funcp(c);
	return *this;
}
function_options & function_options::real_part_func(real_part_funcp_2 c)
{
	test_and_set_nparams(2);
	real_part_f = real_part_funcp(c);
	return *this;
}
function_options & function_options::real_part_func(real_part_funcp_3 c)
{
	test_and_set_nparams(3);
	real_part_f = real_part_funcp(c);
	return *this;
}

function_options & function_options::imag_part_func(imag_part_funcp_1 c)
{
	test_and_set_nparams(1);
	imag_part_f = imag_part_funcp(c);
	return *this;
}
function_options & function_options::imag_part_func(imag_part_funcp_2 c)
{
	test_and_set_nparams(2);
	imag_part_f = imag_part_funcp(c);
	return *this;
}
function_options & function_options::imag_part_func(imag_part_funcp_3 c)
{
	test_and_set_nparams(3);
	imag_part_f = imag_part_funcp(c);
	return *this;
}

function_options & function_options::derivative_func(derivative_funcp_1 d)
{
	test_and_set_nparams(1);
	derivative_f = derivative_funcp(d);
	return *this;
}
function_options & function_options::derivative_func(derivative_funcp_2 d)
{
	test_and_set_nparams(2);
	derivative_f = derivative_funcp(d);
	return *this;
}
function_options & function_options::derivative_func(derivative_funcp_3 d)
{
	test_and_set_nparams(3);
	derivative_f = derivative_funcp(d);
	return *this;
}
function_options & function_options::derivative_func(derivative_funcp_6 d)
{
	test_and_set_nparams(6);
	derivative_f = derivative_funcp(d);
	return *this;
}

function_options & function_options::expl_derivative_func(expl_derivative_funcp_1 d)
{
	test_and_set_nparams(1);
	expl_derivative_f = expl_derivative_funcp(d);
	return *this;
}
function_options & function_options::expl_derivative_func(expl_derivative_funcp_2 d)
{
	test_and_set_nparams(2);
	expl_derivative_f = expl_derivative_funcp(d);
	return *this;
}
function_options & function_options::expl_derivative_func(expl_derivative_funcp_3 d)
{
	test_and_set_nparams(3);
	expl_derivative_f = expl_derivative_funcp(d);
	return *this;
}

function_options & function_options::power_func(power_funcp_1 d)
{
	test_and_set_nparams(1);
	power_f = power_funcp(d);
	return *this;
}
function_options & function_options::power_func(power_funcp_2 d)
{
	test_and_set_nparams(2);
	power_f = power_funcp(d);
	return *this;
}
function_options & function_options::power_func(power_funcp_3 d)
{
	test_and_set_nparams(3);
	power_f = power_funcp(d);
	return *this;
}

function_options & function_options::series_func(series_funcp_1 s)
{
	test_and_set_nparams(1);
	series_f = series_funcp(s);
	return *this;
}
function_options & function_options::series_func(series_funcp_2 s)
{
	test_and_set_nparams(2);
	series_f = series_funcp(s);
	return *this;
}
function_options & function_options::series_func(series_funcp_3 s)
{
	test_and_set_nparams(3);
	series_f = series_funcp(s);
	return *this;
}

function_options & function_options::subs_func(subs_funcp_1 s)
{
	test_and_set_nparams(1);
	subs_f = subs_funcp(s);
	return *this;
}
function_options & function_options::subs_func(subs_funcp_2 s)
{
	test_and_set_nparams(2);
	subs_f = subs_funcp(s);
	return *this;
}
function_options & function_options::subs_func(subs_funcp_3 s)
{
	test_and_set_nparams(3);
	subs_f = subs_funcp(s);
	return *this;
}

// end of generated lines

function_options& function_options::eval_func(eval_funcp_exvector e)
{
	eval_use_exvector_args = true;
	eval_f = eval_funcp(e);
        pynac_eval_f = eval_f;
	return *this;
}
function_options& function_options::evalf_func(evalf_funcp_exvector ef)
{
	evalf_use_exvector_args = true;
	evalf_f = evalf_funcp(ef);
	return *this;
}
function_options& function_options::conjugate_func(conjugate_funcp_exvector c)
{
	conjugate_use_exvector_args = true;
	conjugate_f = conjugate_funcp(c);
	return *this;
}
function_options& function_options::real_part_func(real_part_funcp_exvector c)
{
	real_part_use_exvector_args = true;
	real_part_f = real_part_funcp(c);
	return *this;
}
function_options& function_options::imag_part_func(imag_part_funcp_exvector c)
{
	imag_part_use_exvector_args = true;
	imag_part_f = imag_part_funcp(c);
	return *this;
}

function_options& function_options::derivative_func(derivative_funcp_exvector d)
{
	derivative_use_exvector_args = true;
	derivative_f = derivative_funcp(d);
	return *this;
}
function_options& function_options::power_func(power_funcp_exvector d)
{
	power_use_exvector_args = true;
	power_f = power_funcp(d);
	return *this;
}
function_options& function_options::series_func(series_funcp_exvector s)
{
	series_use_exvector_args = true;
	series_f = series_funcp(s);
	return *this;
}

function_options& function_options::derivative_func(
		derivative_funcp_exvector_symbol d)
{
	derivative_use_exvector_args = true;
	derivative_f = derivative_funcp(d);
	return *this;
}

function_options& function_options::eval_func(PyObject* e)
{
	python_func |= eval_python_f;
	eval_f = eval_funcp(e);
	return *this;
}
function_options& function_options::evalf_func(PyObject* ef)
{
	python_func |= evalf_python_f;
	evalf_f = evalf_funcp(ef);
	return *this;
}
function_options& function_options::conjugate_func(PyObject* c)
{
	python_func |= conjugate_python_f;
	conjugate_f = conjugate_funcp(c);
	return *this;
}
function_options& function_options::real_part_func(PyObject* c)
{
	python_func |= real_part_python_f;
	real_part_f = real_part_funcp(c);
	return *this;
}
function_options& function_options::imag_part_func(PyObject* c)
{
	python_func |= imag_part_python_f;
	imag_part_f = imag_part_funcp(c);
	return *this;
}

function_options& function_options::derivative_func(PyObject* d)
{
	python_func |= derivative_python_f;
	derivative_f = derivative_funcp(d);
	return *this;
}
function_options& function_options::power_func(PyObject* d)
{
	python_func |= power_python_f;
	power_f = power_funcp(d);
	return *this;
}
function_options& function_options::series_func(PyObject* s)
{
	python_func |= series_python_f;
	series_f = series_funcp(s);
	return *this;
}
function_options& function_options::subs_func(PyObject* e)
{
	python_func |= subs_python_f;
	subs_f = subs_funcp(e);
	return *this;
}

function_options & function_options::set_return_type(unsigned rt, tinfo_t rtt)
{
	use_return_type = true;
	return_type = rt;
	return_type_tinfo = rtt;
	return *this;
}

function_options & function_options::do_not_evalf_params()
{
	evalf_params_first = false;
	return *this;
}

function_options & function_options::do_not_apply_chain_rule()
{
	apply_chain_rule = false;
	return *this;
}

function_options & function_options::remember(unsigned size,
                                              unsigned assoc_size,
                                              unsigned strategy)
{
	use_remember = true;
	remember_size = size;
	remember_assoc_size = assoc_size;
	remember_strategy = strategy;
	return *this;
}

function_options & function_options::overloaded(unsigned o)
{
	functions_with_same_name = o;
	return *this;
}

void function_options::test_and_set_nparams(unsigned n)
{
	if (nparams==0) {
		nparams = n;
	} else if (nparams!=n) {
		// we do not throw an exception here because this code is
		// usually executed before main(), so the exception could not
		// be caught anyhow
		std::cerr << "WARNING: " << name << "(): number of parameters ("
		          << n << ") differs from number set before (" 
		          << nparams << ")" << std::endl;
	}
}

void function_options::set_print_func(unsigned id, print_funcp f)
{
	if (id >= print_dispatch_table.size())
		print_dispatch_table.resize(id + 1);
	print_dispatch_table[id] = f;
}

void function_options::set_print_latex_func(PyObject* f)
{
	unsigned id = print_latex::get_class_info_static().options.get_id();
	if (id >= print_dispatch_table.size())
		print_dispatch_table.resize(id + 1);
	print_dispatch_table[id] = print_funcp(f);
}

void function_options::set_print_dflt_func(PyObject* f)
{
	unsigned id = print_dflt::get_class_info_static().options.get_id();
	if (id >= print_dispatch_table.size())
		print_dispatch_table.resize(id + 1);
	print_dispatch_table[id] = print_funcp(f);
}

/** This can be used as a hook for external applications. */
unsigned function::current_serial = 0;


registered_class_info function::reg_info = \
        registered_class_info(registered_class_options("function",
                                "exprseq",
                                &function::tinfo_static));

const tinfo_static_t function::tinfo_static = {};

//////////
// default constructor
//////////

// public

function::function() : serial(0)
{
	tinfo_key = &function::tinfo_static;
}

//////////
// other constructors
//////////

// public

function::function(unsigned ser) : serial(ser)
{
	tinfo_key = &function::tinfo_static;
}

// the following lines have been generated for max. 14 parameters
function::function(unsigned ser, const ex & param1)
	: exprseq(param1), serial(ser)
{
	tinfo_key = &function::tinfo_static;
}
function::function(unsigned ser, const ex & param1, const ex & param2)
	: exprseq(param1, param2), serial(ser)
{
	tinfo_key = &function::tinfo_static;
}
function::function(unsigned ser, const ex & param1, const ex & param2, const ex & param3)
	: exprseq(param1, param2, param3), serial(ser)
{
	tinfo_key = &function::tinfo_static;
}
function::function(unsigned ser, const ex & param1, const ex & param2, const ex & param3, const ex & param4)
	: exprseq(param1, param2, param3, param4), serial(ser)
{
	tinfo_key = &function::tinfo_static;
}
function::function(unsigned ser, const ex & param1, const ex & param2, const ex & param3, const ex & param4, const ex & param5)
	: exprseq(param1, param2, param3, param4, param5), serial(ser)
{
	tinfo_key = &function::tinfo_static;
}
function::function(unsigned ser, const ex & param1, const ex & param2, const ex & param3, const ex & param4, const ex & param5, const ex & param6)
	: exprseq(param1, param2, param3, param4, param5, param6), serial(ser)
{
	tinfo_key = &function::tinfo_static;
}

// end of generated lines

function::function(unsigned ser, exprseq  es) : exprseq(std::move(es)), serial(ser)
{
	tinfo_key = &function::tinfo_static;

	// Force re-evaluation even if the exprseq was already evaluated
	// (the exprseq copy constructor copies the flags)
	clearflag(status_flags::evaluated);
}

function::function(unsigned ser, const exvector & v, bool discardable) 
  : exprseq(v,discardable), serial(ser)
{
	tinfo_key = &function::tinfo_static;
}

function::function(unsigned ser, std::unique_ptr<exvector> vp) 
  : exprseq(std::move(vp)), serial(ser)
{
	tinfo_key = &function::tinfo_static;
}

//////////
// archiving
//////////

/** Construct object from archive_node. */
function::function(const archive_node &n, lst &sym_lst) : inherited(n, sym_lst)
{
	// get python_func flag
	// since python_func used to be a bool flag in the old days,
	// in order to unarchive old format archives, we first check if the
	// archive node contains a bool property
	// if it doesn't we look for the unsigned property indicating which
	// custom functions are defined in python
	unsigned python_func;
	bool old_python_func;
	if (n.find_bool("python", old_python_func))
		python_func = old_python_func ?  0xFFFF : 0;
	else if(!n.find_unsigned("python", python_func))
		throw std::runtime_error("function::function archive error: cannot read python_func flag");
	std::string s;
	if (python_func != 0u) {
		// read the pickle from the archive
		if (!n.find_string("pickle", s))
			throw std::runtime_error("function::function archive error: cannot read pickled function");
		// unpickle
		PyObject* arg = Py_BuildValue("s#",s.c_str(), s.size());
		PyObject* sfunc = py_funcs.py_loads(arg);
		Py_DECREF(arg);
		if (PyErr_Occurred() != nullptr) {
		    throw(std::runtime_error("function::function archive error: caught exception in py_loads"));
		}
		// get the serial of the new SFunction
		unsigned int ser = py_funcs.py_get_serial_from_sfunction(sfunc);
		if (PyErr_Occurred() != nullptr) {
		    throw(std::runtime_error("function::function archive error: cannot get serial from SFunction"));
		}
		// set serial 
		serial = ser;
	} else { // otherwise
	// Find serial number by function name
	if (n.find_string("name", s)) {
		unsigned int ser = 0;
		unsigned int nargs = seq.size();
                for (const auto & elem : registered_functions()) {
			if (s == elem.name && nargs == elem.nparams) {
				serial = ser;
				return;
			}
			++ser;
		}
		// if the name is not already in the registry, we are
		// unarchiving a SymbolicFunction without any custom methods
		// Call Python to create a new symbolic function with name s
		// and get the serial of this new SymbolicFunction
		ser = py_funcs.py_get_serial_for_new_sfunction(s, nargs);
		if (PyErr_Occurred() != nullptr) {
		    throw(std::runtime_error("function::function archive error: cannot create new symbolic function " + s));
		}
		serial = ser;
		//throw (std::runtime_error("unknown function '" + s + "' in archive"));
	} else
		throw (std::runtime_error("unnamed function in archive"));
	}
}

/** Unarchive the object. */
ex function::unarchive(const archive_node &n, lst &sym_lst)
{
	return (new function(n, sym_lst))->setflag(status_flags::dynallocated);
}

/** Archive the object. */
void function::archive(archive_node &n) const
{
	inherited::archive(n);
	GINAC_ASSERT(serial < registered_functions().size());
	// we use Python's pickling mechanism to archive symbolic functions
	// with customized methods defined in Python. Symbolic functions
	// defined from c++ or those without custom methods are archived
	// directly, without calling Python. The python_func flag indicates if
	// we should use the python unpickling mechanism, or the regular
	// unarchiving for c++ functions.
	unsigned python_func = registered_functions()[serial].python_func;
	if (python_func != 0u) {
		n.add_unsigned("python", python_func);
		// find the corresponding SFunction object
		PyObject* sfunc = py_funcs.py_get_sfunction_from_serial(serial);
		if (PyErr_Occurred() != nullptr) {
		    throw(std::runtime_error("function::archive cannot get serial from SFunction"));
		}
		// call python to pickle it
		std::string* pickled = py_funcs.py_dumps(sfunc);
		if (PyErr_Occurred() != nullptr) {
		    throw(std::runtime_error("function::archive py_dumps raised exception"));
		}
		// store the pickle in the archive
		n.add_string("pickle", *pickled);
		delete pickled;
	} else {
		n.add_unsigned("python", 0);
		n.add_string("name", registered_functions()[serial].name);
	}
}

//////////
// functions overriding virtual functions from base classes
//////////

// public

void function::print(const print_context & c, unsigned level) const
{
	GINAC_ASSERT(serial<registered_functions().size());
	// Dynamically dispatch on print_context type
	const print_context_class_info *pc_info = &c.get_class_info();
	if (serial >= static_cast<unsigned>(py_funcs.py_get_ginac_serial())) {
		//convert arguments to a PyTuple of Expressions
		PyObject* args = py_funcs.exvector_to_PyTuple(seq);

		std::string* sout;
		if (is_a<print_latex>(c)) {
			sout = py_funcs.py_latex_function(serial, args);
                        if (PyErr_Occurred() != nullptr) {
                                throw(std::runtime_error("function::print(): python print function raised exception"));
                        }
                        c.s << *sout;
                        c.s.flush();
		}
		else if (is_a<print_tree>(c)) {
			sout = py_funcs.py_print_function(serial, args);
                        if (PyErr_Occurred() != nullptr) {
                                throw(std::runtime_error("function::print(): python print function raised exception"));
                        }
                        std::string fname = sout->substr(0, sout->find_first_of('('));
			c.s << std::string(level, ' ') << class_name() << " "
			    << fname << " @" << this << ", serial=" << serial
			    << std::hex << ", hash=0x" << hashvalue << ", flags=0x" << flags << std::dec
			    << ", nops=" << nops()
			    << std::endl;
			unsigned delta_indent = dynamic_cast<const print_tree &>(c).delta_indent;
			for (const auto& term : seq)
				term.print(c, level + delta_indent);
			c.s << std::string(level + delta_indent, ' ') << "=====" << std::endl;
		}
                else {
			sout = py_funcs.py_print_function(serial, args);
                        if (PyErr_Occurred() != nullptr) {
                                throw(std::runtime_error("function::print(): python print function raised exception"));
                        }
                        c.s << *sout;
                        c.s.flush();
		}

		delete sout;
		Py_DECREF(args);
	} else {

		if (is_a<print_latex>(c)) {
		        PyObject* sfunc = py_funcs.py_get_sfunction_from_serial(serial);
                        if (PyObject_HasAttrString(sfunc, "_print_latex_")) {
                                PyObject* args = py_funcs.exvector_to_PyTuple(seq);
                                std::string* sout;
                                sout = py_funcs.py_latex_function(serial, args);
                                if (PyErr_Occurred() != nullptr) {
                                        throw(std::runtime_error("function::print(): python print function raised exception"));
                                }
                                c.s << *sout;
                                c.s.flush();
                                delete sout;
                                Py_DECREF(args);
                                return;
                        }
		}

                const function_options &opt = registered_functions()[serial];
		const std::vector<print_funcp> &pdt = opt.print_dispatch_table;


next_context:
	unsigned id = pc_info->options.get_id();
	if (id >= pdt.size() || pdt[id] == nullptr) {

		// Method not found, try parent print_context class
		const print_context_class_info *parent_pc_info = pc_info->get_parent();
		if (parent_pc_info != nullptr) {
			pc_info = parent_pc_info;
			goto next_context;
		}

		// Method still not found, use default output
		if (is_a<print_tree>(c)) {

			c.s << std::string(level, ' ') << class_name() << " "
			    << opt.name << " @" << this << ", serial=" << serial
			    << std::hex << ", hash=0x" << hashvalue << ", flags=0x" << flags << std::dec
			    << ", nops=" << nops()
			    << std::endl;
			unsigned delta_indent = dynamic_cast<const print_tree &>(c).delta_indent;
			for (auto & elem : seq)
				elem.print(c, level + delta_indent);
			c.s << std::string(level + delta_indent, ' ') << "=====" << std::endl;

		} else if (is_a<print_latex>(c)) {
			c.s << opt.TeX_name;
			printseq(c, "\\left(", ',', "\\right)", exprseq::precedence(), function::precedence());
		} else {
			c.s << opt.name;
			printseq(c, "(", ',', ")", exprseq::precedence(), function::precedence());
		}

	} else {

		// Method found, call it
		current_serial = serial;
                if (opt.print_use_exvector_args)
                        (reinterpret_cast<print_funcp_exvector>(pdt[id]))(seq, c);
                else
                        switch (opt.nparams) {
                        // the following lines have been generated for max. 14 parameters
                        case 1:
                                (reinterpret_cast<print_funcp_1>(pdt[id]))(seq[1 - 1], c);
                                break;
                        case 2:
                                (reinterpret_cast<print_funcp_2>(pdt[id]))(seq[1 - 1], seq[2 - 1], c);
                                break;
                        case 3:
                                (reinterpret_cast<print_funcp_3>(pdt[id]))(seq[1 - 1], seq[2 - 1], seq[3 - 1], c);
                                break;

                        // end of generated lines
                        default:
                                throw(std::logic_error("function::print(): invalid nparams"));
                        }
        }
	}
}

ex function::expand(unsigned options) const
{
	return inherited::expand(options);
}

ex function::eval(int level) const
{
	if (level>1) {
		// first evaluate children, then we will end up here again
		return function(serial,evalchildren(level));
	}

	GINAC_ASSERT(serial<registered_functions().size());
	const function_options &opt = registered_functions()[serial];

	bool use_remember = opt.use_remember;
	ex eval_result;
	if (use_remember && lookup_remember_table(eval_result)) {
		return eval_result;
	}
	current_serial = serial;

	if (opt.eval_f==nullptr)
		return this->hold();
        eval_funcp eval_f;
        if (opt.pynac_eval_f == nullptr)
                eval_f = opt.eval_f;
        else
                eval_f = opt.pynac_eval_f;

	if (opt.pynac_eval_f == nullptr
            and (opt.python_func & function_options::eval_python_f) != 0u) {
		// convert seq to a PyTuple of Expressions
		PyObject* args = py_funcs.exvector_to_PyTuple(seq);
		// call opt.eval_f with this list
		PyObject* pyresult = PyObject_CallMethod(reinterpret_cast<PyObject*>(eval_f),
				const_cast<char*>("_eval_"), const_cast<char*>("O"), args);
		Py_DECREF(args);
		if (pyresult == nullptr) { 
			throw(std::runtime_error("function::eval(): python function raised exception"));
		}
		if ( pyresult == Py_None ) {
			return this->hold();
		}
		// convert output Expression to an ex
		eval_result = py_funcs.pyExpression_to_ex(pyresult);
		Py_DECREF(pyresult);
		if (PyErr_Occurred() != nullptr) { 
			throw(std::runtime_error("function::eval(): python function (Expression_to_ex) raised exception"));
		}
	}
	else if (opt.eval_use_exvector_args)
		eval_result = (reinterpret_cast<eval_funcp_exvector>(eval_f))(seq);
	else
	switch (opt.nparams) {
		// the following lines have been generated for max. 14 parameters
	case 1:
		eval_result = (reinterpret_cast<eval_funcp_1>(eval_f))(seq[1-1]);
		break;
	case 2:
		eval_result = (reinterpret_cast<eval_funcp_2>(eval_f))(seq[1-1], seq[2-1]);
		break;
	case 3:
		eval_result = (reinterpret_cast<eval_funcp_3>(eval_f))(seq[1-1], seq[2-1], seq[3-1]);
		break;
	case 6:
		eval_result = (reinterpret_cast<eval_funcp_6>(eval_f))(seq[1-1], seq[2-1], seq[3-1], seq[4-1], seq[5-1], seq[6-1]);
		break;

		// end of generated lines
	default:
		throw(std::logic_error("function::eval(): invalid nparams"));
	}
	if (use_remember) {
		store_remember_table(eval_result);
	}
	return eval_result;
}

ex function::evalf(int level, PyObject* kwds) const
{
	GINAC_ASSERT(serial<registered_functions().size());
	const function_options &opt = registered_functions()[serial];

	// Evaluate children first?
	exvector eseq;
	if (level == 1 || !(opt.evalf_params_first))
		eseq = seq;
	else if (level == -max_recursion_level)
		throw(std::runtime_error("max recursion level reached"));
	else {
		eseq.reserve(seq.size());
		--level;
                for (const auto & elem : seq)
			eseq.push_back(elem.evalf(level, kwds));
	}

	if (opt.evalf_f == nullptr) {
                if (opt.nparams == 1 and is_exactly_a<numeric>(eseq[1-1])) {
                        const numeric& n = ex_to<numeric>(eseq[1-1]);
                        try {
                                return n.try_py_method(get_name());
                        }
                        catch (std::logic_error) {
                                try {
                                        const numeric& nn = ex_to<numeric>(n.evalf()).try_py_method(get_name());
                                        return nn.to_dict_parent(kwds);
                                }
                                catch (std::logic_error) {}
                        }
                }
		return function(serial,eseq).hold();
	}
	current_serial = serial;
	if ((opt.python_func & function_options::evalf_python_f) != 0u) { 
		// convert seq to a PyTuple of Expressions
		PyObject* args = py_funcs.exvector_to_PyTuple(eseq);
		// call opt.evalf_f with this list
		PyObject* pyresult = PyEval_CallObjectWithKeywords(
			PyObject_GetAttrString(reinterpret_cast<PyObject*>(opt.evalf_f),
				"_evalf_"), args, kwds);
		Py_DECREF(args);
		if (pyresult == nullptr) { 
			throw(std::runtime_error("function::evalf(): python function raised exception"));
		}
		// convert output Expression to an ex
		ex result = py_funcs.pyExpression_to_ex(pyresult);
		Py_DECREF(pyresult);
		if (PyErr_Occurred() != nullptr) { 
			throw(std::runtime_error("function::evalf(): python function (pyExpression_to_ex) raised exception"));
		}
		return result;
	}
	if (opt.evalf_use_exvector_args)
		return (reinterpret_cast<evalf_funcp_exvector>(opt.evalf_f))(seq, kwds);
	switch (opt.nparams) {
		// the following lines have been generated for max. 14 parameters
	case 1:
		return (reinterpret_cast<evalf_funcp_1>(opt.evalf_f))(eseq[1-1], kwds);
	case 2:
		return (reinterpret_cast<evalf_funcp_2>(opt.evalf_f))(eseq[1-1], eseq[2-1], kwds);
	case 3:
		return (reinterpret_cast<evalf_funcp_3>(opt.evalf_f))(eseq[1-1], eseq[2-1], eseq[3-1], kwds);
	case 6:
		return (reinterpret_cast<evalf_funcp_6>(opt.evalf_f))(eseq[1-1], eseq[2-1], eseq[3-1], eseq[4-1], eseq[5-1], eseq[6-1], kwds);

		// end of generated lines
	}
	throw(std::logic_error("function::evalf(): invalid nparams"));
}

long function::calchash() const
{
	long v = golden_ratio_hash(golden_ratio_hash((intptr_t)tinfo()) ^ serial);
	for (size_t i=0; i<nops(); i++) {
		v = rotate_left(v);
		v ^= this->op(i).gethash();
	}

	if (is_evaluated()) {
		setflag(status_flags::hash_calculated);
		hashvalue = v;
	}
	return v;
}

ex function::thiscontainer(const exvector & v) const
{
	return function(serial, v);
}

ex function::thiscontainer(std::unique_ptr<exvector> vp) const
{
	return function(serial, std::move(vp));
}

/** Implementation of ex::series for functions.
 *  @see ex::series */
ex function::series(const relational & r, int order, unsigned options) const
{
	GINAC_ASSERT(serial<registered_functions().size());
	const function_options &opt = registered_functions()[serial];

	if (opt.series_f==nullptr) {
		return basic::series(r, order);
	}
	ex res;
	current_serial = serial;
	if ((opt.python_func & function_options::series_python_f) != 0u) {
		// convert seq to a PyTuple of Expressions
		PyObject* args = py_funcs.exvector_to_PyTuple(seq);
		// create a dictionary {'order': order, 'options':options}
		PyObject* kwds = Py_BuildValue("{s:i,s:I}","order",order,"options",options);
		// add variable to expand for as a keyword argument
		PyDict_SetItemString(kwds, "var", py_funcs.ex_to_pyExpression(r.lhs()));
		// add the point of expansion as a keyword argument
		PyDict_SetItemString(kwds, "at", py_funcs.ex_to_pyExpression(r.rhs()));
		// call opt.series_f with this list
		PyObject* pyresult = PyEval_CallObjectWithKeywords(
			PyObject_GetAttrString(reinterpret_cast<PyObject*>(opt.series_f),
				"_series_"), args, kwds);
		Py_DECREF(args);
		Py_DECREF(kwds);
		if (pyresult == nullptr) { 
			throw(std::runtime_error("function::series(): python function raised exception"));
		}
		// convert output Expression to an ex
		ex result = py_funcs.pyExpression_to_ex(pyresult);
		Py_DECREF(pyresult);
		if (PyErr_Occurred() != nullptr) { 
			throw(std::runtime_error("function::series(): python function (pyExpression_to_ex) raised exception"));
		}
		return result;
	}
	if (opt.series_use_exvector_args) {
		try {
			res = (reinterpret_cast<series_funcp_exvector>(opt.series_f))(seq, r, order, options);
		} catch (do_taylor) {
			res = basic::series(r, order, options);
		}
		return res;
	}
	switch (opt.nparams) {
		// the following lines have been generated for max. 14 parameters
	case 1:
		try {
			res = (reinterpret_cast<series_funcp_1>(opt.series_f))(seq[1-1],r,order,options);
		} catch (do_taylor) {
			res = basic::series(r, order, options);
		}
		return res;
	case 2:
		try {
			res = (reinterpret_cast<series_funcp_2>(opt.series_f))(seq[1-1], seq[2-1],r,order,options);
		} catch (do_taylor) {
			res = basic::series(r, order, options);
		}
		return res;
	case 3:
		try {
			res = (reinterpret_cast<series_funcp_3>(opt.series_f))(seq[1-1], seq[2-1], seq[3-1],r,order,options);
		} catch (do_taylor) {
			res = basic::series(r, order, options);
		}
		return res;

		// end of generated lines
	}
	throw(std::logic_error("function::series(): invalid nparams"));
}


/** Implementation of ex::subs for functions. */
ex function::subs(const exmap & m, unsigned options) const
{
	GINAC_ASSERT(serial<registered_functions().size());
	const function_options & opt = registered_functions()[serial];

	if ((opt.python_func & function_options::subs_python_f) != 0u) {
		// convert seq to a PyTuple of Expressions
		PyObject* args = py_funcs.subs_args_to_PyTuple(m, options, seq);
		// call opt.subs_f with this list
		PyObject* pyresult = PyObject_CallMethod(
				reinterpret_cast<PyObject*>(opt.subs_f),
				const_cast<char*>("_subs_"), const_cast<char*>("O"), args);
		Py_DECREF(args);
		if (pyresult == nullptr) { 
			throw(std::runtime_error("function::subs(): python method (_subs_) raised exception"));
		}
		// convert output Expression to an ex
		ex result = py_funcs.pyExpression_to_ex(pyresult);
		Py_DECREF(pyresult);
		if (PyErr_Occurred() != nullptr) { 
			throw(std::runtime_error("function::subs(): python function (pyExpression_to_ex) raised exception"));
		}
		return result;
	} 
	if (opt.subs_f==nullptr)
        	return exprseq::subs(m, options);

	switch (opt.nparams) {
	case 1:
		return (reinterpret_cast<subs_funcp_1>(opt.subs_f))(m, seq[1-1]);
	case 2:
		return (reinterpret_cast<subs_funcp_2>(opt.subs_f))(m, seq[1-1], seq[2-1]);
	case 3:
		return (reinterpret_cast<subs_funcp_3>(opt.subs_f))(m, seq[1-1], seq[2-1], seq[3-1]);

		// end of generated lines
	}
	throw(std::logic_error("function::subs(): invalid nparams"));
}

/** Implementation of ex::conjugate for functions. */
ex function::conjugate() const
{
	GINAC_ASSERT(serial<registered_functions().size());
	const function_options & opt = registered_functions()[serial];

	if (opt.conjugate_f==nullptr) {
		return conjugate_function(*this).hold();
	}

	if ((opt.python_func & function_options::conjugate_python_f) != 0u) {
		// convert seq to a PyTuple of Expressions
		PyObject* args = py_funcs.exvector_to_PyTuple(seq);
		// call opt.conjugate_f with this list
		PyObject* pyresult = PyObject_CallMethod(
				reinterpret_cast<PyObject*>(opt.conjugate_f),
				const_cast<char*>("_conjugate_"), const_cast<char*>("O"), args);
		Py_DECREF(args);
		if (pyresult == nullptr) { 
			throw(std::runtime_error("function::conjugate(): python function raised exception"));
		}
		// convert output Expression to an ex
		ex result = py_funcs.pyExpression_to_ex(pyresult);
		Py_DECREF(pyresult);
		if (PyErr_Occurred() != nullptr) { 
			throw(std::runtime_error("function::conjugate(): python function (pyExpression_to_ex) raised exception"));
		}
		return result;
	}
	if (opt.conjugate_use_exvector_args) {
		return (reinterpret_cast<conjugate_funcp_exvector>(opt.conjugate_f))(seq);
	}

	switch (opt.nparams) {
		// the following lines have been generated for max. 14 parameters
	case 1:
		return (reinterpret_cast<conjugate_funcp_1>(opt.conjugate_f))(seq[1-1]);
	case 2:
		return (reinterpret_cast<conjugate_funcp_2>(opt.conjugate_f))(seq[1-1], seq[2-1]);
	case 3:
		return (reinterpret_cast<conjugate_funcp_3>(opt.conjugate_f))(seq[1-1], seq[2-1], seq[3-1]);

		// end of generated lines
	}
	throw(std::logic_error("function::conjugate(): invalid nparams"));
}

/** Implementation of ex::real_part for functions. */
ex function::real_part() const
{
	GINAC_ASSERT(serial<registered_functions().size());
	const function_options & opt = registered_functions()[serial];

	if (opt.real_part_f==nullptr)
		return basic::real_part();

	if ((opt.python_func & function_options::real_part_python_f) != 0u) {
		// convert seq to a PyTuple of Expressions
		PyObject* args = py_funcs.exvector_to_PyTuple(seq);
		// call opt.real_part_f with this list
		PyObject* pyresult = PyObject_CallMethod(reinterpret_cast<PyObject*>(opt.real_part_f),
				const_cast<char*>("_real_part_"), const_cast<char*>("O"), args);
		Py_DECREF(args);
		if (pyresult == nullptr) { 
			throw(std::runtime_error("function::real_part(): python function raised exception"));
		}
		// convert output Expression to an ex
		ex result = py_funcs.pyExpression_to_ex(pyresult);
		Py_DECREF(pyresult);
		if (PyErr_Occurred() != nullptr) { 
			throw(std::runtime_error("function::real_part(): python function (pyExpression_to_ex) raised exception"));
		}
		return result;
	}
	if (opt.real_part_use_exvector_args)
		return (reinterpret_cast<real_part_funcp_exvector>(opt.real_part_f))(seq);

	switch (opt.nparams) {
		// the following lines have been generated for max. 14 parameters
	case 1:
		return (reinterpret_cast<real_part_funcp_1>(opt.real_part_f))(seq[1-1]);
	case 2:
		return (reinterpret_cast<real_part_funcp_2>(opt.real_part_f))(seq[1-1], seq[2-1]);
	case 3:
		return (reinterpret_cast<real_part_funcp_3>(opt.real_part_f))(seq[1-1], seq[2-1], seq[3-1]);

		// end of generated lines
	}
	throw(std::logic_error("function::real_part(): invalid nparams"));
}

/** Implementation of ex::imag_part for functions. */
ex function::imag_part() const
{
	GINAC_ASSERT(serial<registered_functions().size());
	const function_options & opt = registered_functions()[serial];

	if (opt.imag_part_f==nullptr)
		return basic::imag_part();

	if ((opt.python_func & function_options::imag_part_python_f) != 0u) {
		// convert seq to a PyTuple of Expressions
		PyObject* args = py_funcs.exvector_to_PyTuple(seq);
		// call opt.imag_part_f with this list
		PyObject* pyresult = PyObject_CallMethod(reinterpret_cast<PyObject*>(opt.imag_part_f),
				const_cast<char*>("_imag_part_"), const_cast<char*>("O"), args);
		Py_DECREF(args);
		if (pyresult == nullptr) { 
			throw(std::runtime_error("function::imag_part(): python function raised exception"));
		}
		// convert output Expression to an ex
		ex result = py_funcs.pyExpression_to_ex(pyresult);
		Py_DECREF(pyresult);
		if (PyErr_Occurred() != nullptr) { 
			throw(std::runtime_error("function::imag_part(): python function (pyExpression_to_ex) raised exception"));
		}
		return result;
	}
	if (opt.imag_part_use_exvector_args)
		return (reinterpret_cast<imag_part_funcp_exvector>(opt.imag_part_f))(seq);

	switch (opt.nparams) {
		// the following lines have been generated for max. 14 parameters
	case 1:
		return (reinterpret_cast<imag_part_funcp_1>(opt.imag_part_f))(seq[1-1]);
	case 2:
		return (reinterpret_cast<imag_part_funcp_2>(opt.imag_part_f))(seq[1-1], seq[2-1]);
	case 3:
		return (reinterpret_cast<imag_part_funcp_3>(opt.imag_part_f))(seq[1-1], seq[2-1], seq[3-1]);

		// end of generated lines
	}
	throw(std::logic_error("function::imag_part(): invalid nparams"));
}

// protected

/** Implementation of ex::diff() for functions. It applies the chain rule,
 *  except for the Order term function.
 *  @see ex::diff */
ex function::derivative(const symbol & s) const
{
        ex result;
        
	/*
	if (serial == Order_SERIAL::serial) {
		// Order Term function only differentiates the argument
		return Order(seq[0].diff(s));
		*/
	GINAC_ASSERT(serial<registered_functions().size());
	const function_options &opt = registered_functions()[serial];

        try {
                // Explicit derivation
                return expl_derivative(s);
        } catch (...) {}

	// Check if we need to apply chain rule
	if (!opt.apply_chain_rule) {
		if (opt.derivative_f == nullptr)
			throw(std::runtime_error("function::derivative(): custom derivative function must be defined"));

		if ((opt.python_func & function_options::derivative_python_f) != 0u) {
			// convert seq to a PyTuple of Expressions
			PyObject* args = py_funcs.exvector_to_PyTuple(seq);
			// create a dictionary {'diff_param': s}
			PyObject* symb = py_funcs.ex_to_pyExpression(s);
			PyObject* kwds = Py_BuildValue("{s:O}","diff_param",
					symb);
			// call opt.derivative_f with this list
			PyObject* pyresult = PyEval_CallObjectWithKeywords(
				PyObject_GetAttrString(
					reinterpret_cast<PyObject*>(opt.derivative_f),
					"_tderivative_"), args, kwds);
			Py_DECREF(symb);
			Py_DECREF(args);
			Py_DECREF(kwds);
			if (pyresult == nullptr) { 
				throw(std::runtime_error("function::derivative(): python function raised exception"));
			}
			// convert output Expression to an ex
			result = py_funcs.pyExpression_to_ex(pyresult);
			Py_DECREF(pyresult);
			if (PyErr_Occurred() != nullptr) { 
				throw(std::runtime_error("function::derivative(): python function (pyExpression_to_ex) raised exception"));
			}
			return result;
		}
		// C++ function
		if (!opt.derivative_use_exvector_args)
			throw(std::runtime_error("function::derivative(): cannot call C++ function without exvector args"));
		
		return (reinterpret_cast<derivative_funcp_exvector_symbol>(opt.derivative_f))(seq, s);

	} 
        // Chain rule
        ex arg_diff;
        size_t num = seq.size();
        for (size_t i=0; i<num; i++) {
                arg_diff = seq[i].diff(s);
                // We apply the chain rule only when it makes sense.  This is not
                // just for performance reasons but also to allow functions to
                // throw when differentiated with respect to one of its arguments
                // without running into trouble with our automatic full
                // differentiation:
                if (!arg_diff.is_zero())
                        result += pderivative(i)*arg_diff;
        }

	return result;
}

int function::compare_same_type(const basic & other) const
{
	GINAC_ASSERT(is_a<function>(other));
	const function & o = static_cast<const function &>(other);

	if (serial != o.serial)
		return serial < o.serial ? -1 : 1;

        return exprseq::compare_same_type(o);
}


bool function::is_equal_same_type(const basic & other) const
{
	GINAC_ASSERT(is_a<function>(other));
	const function & o = static_cast<const function &>(other);

	if (serial != o.serial)
		return false;

	return exprseq::is_equal_same_type(o);
}

bool function::match_same_type(const basic & other) const
{
	GINAC_ASSERT(is_a<function>(other));
	const function & o = static_cast<const function &>(other);

	return serial == o.serial;
}

<<<<<<< HEAD
bool function::cmatch(const ex & pattern, exmap& map) const
{
        // Commutative function not supported yet but can be
        // treated like an expairseq
=======
bool function::match(const ex & pattern, exmap& map) const
{
>>>>>>> b65fdba9
	if (is_exactly_a<wildcard>(pattern)) {
                const auto& it = map.find(pattern);
                if (it != map.end())
		        return is_equal(ex_to<basic>(it->second));
		map[pattern] = *this;
		return true;
	} 
        if (not is_exactly_a<function>(pattern))
                return false;
<<<<<<< HEAD
	const function & p = ex_to<function>(pattern);
	if (serial != p.serial)
		return false;
        if (nops() == 0)
                return true;
        if (nops() == 1)
                return op(0).cmatch(p.op(0), map);
        // TODO: To implement cmatching of noncomm. functions with any
        // number of arguments CMatcher needs to be modified to run
        // for a single permutation. Instead we just handle two
        // arguments manually here
        if (is_exactly_a<expairseq>(p.op(0))) {
                CMatcher cm(op(0), p.op(0), map);
                while (true) {
                        std::optional<exmap> m = cm.get();
                        if (not m)
                                return false;
                        map = m.value();
                        if (op(1).cmatch(p.op(1), map))
                                return true;
                }
        }
        return op(0).cmatch(p.op(0), map)
                and op(1).cmatch(p.op(1), map);
=======
        CMatcher cm(*this, pattern, map);
        const opt_exmap& m = cm.get();
        if (not m)
                return false;
        map = m.value();
        return true;
>>>>>>> b65fdba9
}


unsigned function::return_type() const
{
	GINAC_ASSERT(serial<registered_functions().size());
	const function_options &opt = registered_functions()[serial];

	if (opt.use_return_type) {
		// Return type was explicitly specified
		return opt.return_type;
	} 
        // Default behavior is to use the return type of the first
        // argument. Thus, exp() of a matrix behaves like a matrix, etc.
        if (seq.empty())
                return return_types::commutative;

        return seq.begin()->return_type();
	
}

tinfo_t function::return_type_tinfo() const
{
	GINAC_ASSERT(serial<registered_functions().size());
	const function_options &opt = registered_functions()[serial];

	if (opt.use_return_type) {
		// Return type was explicitly specified
		return opt.return_type_tinfo;
	} 
		// Default behavior is to use the return type of the first
		// argument. Thus, exp() of a matrix behaves like a matrix, etc.
		if (seq.empty())
			return this;
		
			return seq.begin()->return_type_tinfo();
	
}

//////////
// new virtual functions which can be overridden by derived classes
//////////

// none

//////////
// non-virtual functions in this class
//////////

// protected

ex function::pderivative(unsigned diff_param) const // partial differentiation
{
	GINAC_ASSERT(serial<registered_functions().size());
	const function_options &opt = registered_functions()[serial];
	
	// No derivative defined? Then return abstract derivative object
	if (opt.derivative_f == nullptr)
		return fderivative(serial, diff_param, seq);

	current_serial = serial;
	if ((opt.python_func & function_options::derivative_python_f) != 0u) {
		// convert seq to a PyTuple of Expressions
		PyObject* args = py_funcs.exvector_to_PyTuple(seq);
		// create a dictionary {'diff_param': diff_param}
		PyObject* kwds = Py_BuildValue("{s:I}","diff_param",diff_param);
		// call opt.derivative_f with this list
		PyObject* pyresult = PyEval_CallObjectWithKeywords(
			PyObject_GetAttrString(reinterpret_cast<PyObject*>(opt.derivative_f),
				"_derivative_"), args, kwds);
		Py_DECREF(args);
		Py_DECREF(kwds);
		if (pyresult == nullptr) { 
			throw(std::runtime_error("function::pderivative(): python function raised exception"));
		}
		if ( pyresult == Py_None ) {
			return fderivative(serial, diff_param, seq);
		}
		// convert output Expression to an ex
		ex result = py_funcs.pyExpression_to_ex(pyresult);
		Py_DECREF(pyresult);
		if (PyErr_Occurred() != nullptr) { 
			throw(std::runtime_error("function::pderivative(): python function (pyExpression_to_ex) raised exception"));
		}
		return result;
	}
	if (opt.derivative_use_exvector_args)
		return (reinterpret_cast<derivative_funcp_exvector>(opt.derivative_f))(seq, diff_param);
	switch (opt.nparams) {
		// the following lines have been generated for max. 14 parameters
	case 1:
		return (reinterpret_cast<derivative_funcp_1>(opt.derivative_f))(seq[1-1],diff_param);
	case 2:
		return (reinterpret_cast<derivative_funcp_2>(opt.derivative_f))(seq[1-1], seq[2-1],diff_param);
	case 3:
		return (reinterpret_cast<derivative_funcp_3>(opt.derivative_f))(seq[1-1], seq[2-1], seq[3-1],diff_param);
	case 6:
		return (reinterpret_cast<derivative_funcp_6>(opt.derivative_f))(seq[1-1], seq[2-1], seq[3-1], seq[4-1], seq[5-1], seq[6-1], diff_param);

		// end of generated lines
	}
	throw(std::logic_error("function::pderivative(): no diff function defined"));
}

ex function::expl_derivative(const symbol & s) const // explicit differentiation
{
	GINAC_ASSERT(serial<registered_functions().size());
	const function_options &opt = registered_functions()[serial];

        if (opt.expl_derivative_f) {
		// Invoke the defined explicit derivative function.
		current_serial = serial;
		if (opt.expl_derivative_use_exvector_args)
			return (reinterpret_cast<expl_derivative_funcp_exvector>(opt.expl_derivative_f))(seq, s);
		switch (opt.nparams) {
			// the following lines have been generated for max. 14 parameters
			case 1:
				return (reinterpret_cast<expl_derivative_funcp_1>(opt.expl_derivative_f))(seq[0], s);
			case 2:
				return (reinterpret_cast<expl_derivative_funcp_2>(opt.expl_derivative_f))(seq[0], seq[1], s);
			case 3:
				return (reinterpret_cast<expl_derivative_funcp_3>(opt.expl_derivative_f))(seq[0], seq[1], seq[2], s);
		}
	}
	// There is no fallback for explicit derivative.
	throw(std::logic_error("function::expl_derivative(): explicit derivation is called, but no such function defined"));
}

ex function::power(const ex & power_param) const // power of function
{
	GINAC_ASSERT(serial<registered_functions().size());
	const function_options &opt = registered_functions()[serial];
	
	// No derivative defined? Then return abstract derivative object
	if (opt.power_f == nullptr)
		return (new GiNaC::power(*this, power_param))->setflag(status_flags::dynallocated |
	                                               status_flags::evaluated);

	current_serial = serial;
	if ((opt.python_func & function_options::power_python_f) != 0u) {
		// convert seq to a PyTuple of Expressions
		PyObject* args = py_funcs.exvector_to_PyTuple(seq);
		// create a dictionary {'power_param': power_param}
		PyObject* kwds = PyDict_New();
		PyDict_SetItemString(kwds, "power_param", py_funcs.ex_to_pyExpression(power_param));
		// call opt.power_f with this list
		PyObject* pyresult = PyEval_CallObjectWithKeywords(
			PyObject_GetAttrString(reinterpret_cast<PyObject*>(opt.power_f),
				"_power_"), args, kwds);
		Py_DECREF(args);
		Py_DECREF(kwds);
		if (pyresult == nullptr) { 
			throw(std::runtime_error("function::power(): python function raised exception"));
		}
		// convert output Expression to an ex
		ex result = py_funcs.pyExpression_to_ex(pyresult);
		Py_DECREF(pyresult);
		if (PyErr_Occurred() != nullptr) { 
			throw(std::runtime_error("function::power(): python function (pyExpression_to_ex) raised exception"));
		}
		return result;
	}
	if (opt.power_use_exvector_args)
		return (reinterpret_cast<power_funcp_exvector>(opt.power_f))(seq,  power_param);
	switch (opt.nparams) {
		// the following lines have been generated for max. 14 parameters
	case 1:
		return (reinterpret_cast<power_funcp_1>(opt.power_f))(seq[1-1],power_param);
	case 2:
		return (reinterpret_cast<power_funcp_2>(opt.power_f))(seq[1-1], seq[2-1],power_param);
	case 3:
		return (reinterpret_cast<power_funcp_3>(opt.power_f))(seq[1-1], seq[2-1], seq[3-1],power_param);

		// end of generated lines
	}
	throw(std::logic_error("function::power(): no power function defined"));
}

std::vector<function_options> & function::registered_functions()
{
	static auto  rf = new std::vector<function_options>;
	return *rf;
}

bool function::lookup_remember_table(ex & result) const
{
	return remember_table::remember_tables()[this->serial].lookup_entry(*this,result);
}

void function::store_remember_table(ex const & result) const
{
	remember_table::remember_tables()[this->serial].add_entry(*this,result);
}

// public

unsigned function::register_new(function_options const & opt)
{
	size_t same_name = 0;
	for (auto & elem : registered_functions()) {
		if (elem.name==opt.name) {
			++same_name;
		}
	}
	if (same_name>=opt.functions_with_same_name) {
		// we do not throw an exception here because this code is
		// usually executed before main(), so the exception could not
		// caught anyhow
		//
		// SAGE note: 
		// We suppress this warning since we allow a user to create 
		// functions with same name, but different parameters
		// Sage SFunction class checks existence of a function before
		// allocating a new one.
		//
		//std::cerr << "WARNING: function name " << opt.name
		//          << " already in use!" << std::endl;
	}
	registered_functions().push_back(opt);
	if (opt.use_remember) {
		remember_table::remember_tables().
			emplace_back(opt.remember_size,
			                         opt.remember_assoc_size,
			                         opt.remember_strategy);
	} else {
		remember_table::remember_tables().emplace_back();
	}
	return registered_functions().size()-1;
}

/** Find serial number of function by name and number of parameters.
 *  Throws exception if function was not found. */
unsigned function::find_function(const std::string &name, unsigned nparams)
{
	unsigned serial = 0;
        for (const auto & elem : registered_functions()) {
		if (elem.get_name() == name && elem.get_nparams() == nparams)
			return serial;
		++serial;
	}
	throw (std::runtime_error("no function '" + name + "' with " + ToString(nparams) + " parameters defined"));
}

/** Return the print name of the function. */
std::string function::get_name() const
{
	GINAC_ASSERT(serial<registered_functions().size());
	return registered_functions()[serial].name;
}

void function::set_domain(unsigned d)
{
        domain = d;
        iflags.clear();
        switch (d) {
        case domain::complex:
                break;
        case domain::real:
                iflags.set(info_flags::real, true);
                break;
        case domain::positive:
                iflags.set(info_flags::real, true);
                iflags.set(info_flags::positive, true);
                break;
        case domain::integer:
                iflags.set(info_flags::real, true);
                iflags.set(info_flags::integer, true);
                break;
        }
}

bool has_function(const ex & x)
{
	if (is_exactly_a<function>(x))
		return true;
	for (size_t i=0; i<x.nops(); ++i)
		if (has_function(x.op(i)))
			return true;

	return false;
}

bool has_symbol_or_function(const ex & x)
{
	if (is_exactly_a<symbol>(x) or is_exactly_a<function>(x))
		return true;
	for (size_t i=0; i<x.nops(); ++i)
		if (has_symbol_or_function(x.op(i)))
			return true;

	return false;
}

static bool has_oneof_function_helper(const ex& x,
                const std::map<unsigned,int>& m)
{
	if (is_exactly_a<function>(x)
            and m.find(ex_to<function>(x).get_serial()) != m.end())
		return true;
	for (size_t i=0; i<x.nops(); ++i)
		if (has_oneof_function_helper(x.op(i), m))
			return true;

	return false;
}

static void has_allof_function_helper(const ex& x,
                std::map<unsigned,int>& m)
{
	if (is_exactly_a<function>(x)) {
                unsigned ser = ex_to<function>(x).get_serial();
                if (m.find(ser) != m.end())
        		m[ser] = 1;
        }
	for (size_t i=0; i<x.nops(); ++i)
		has_allof_function_helper(x.op(i), m);
}

bool has_function(const ex& x,
                const std::string& s)
{
        std::map<unsigned,int> m;
        unsigned ser = 0;
        for (const auto & elem : function::registered_functions()) {
                if (s == elem.name)
                        m[ser] = 0;
                ++ser;
        }
        if (m.empty())
                return false;
        return has_oneof_function_helper(x, m);
}

bool has_function(const ex& x,
                const std::vector<std::string>& v,
                bool all)
{
        std::map<unsigned,int> m;
        for (const auto & s : v) {
                unsigned ser = 0;
                for (const auto & elem : function::registered_functions()) {
                        if (s == elem.name)
                                m[ser] = 0;
                        ++ser;
                }
        }
        if (m.empty())
                return false;
        if (all) {
                has_allof_function_helper(x, m);
                for (const auto & p : m)
                        // TODO: false negative if >1 func with same name
                        if (p.second == 0)
                                return false;
                return true;
        }
        return has_oneof_function_helper(x, m);
}

} // namespace GiNaC
<|MERGE_RESOLUTION|>--- conflicted
+++ resolved
@@ -1393,15 +1393,8 @@
 	return serial == o.serial;
 }
 
-<<<<<<< HEAD
-bool function::cmatch(const ex & pattern, exmap& map) const
-{
-        // Commutative function not supported yet but can be
-        // treated like an expairseq
-=======
 bool function::match(const ex & pattern, exmap& map) const
 {
->>>>>>> b65fdba9
 	if (is_exactly_a<wildcard>(pattern)) {
                 const auto& it = map.find(pattern);
                 if (it != map.end())
@@ -1411,39 +1404,12 @@
 	} 
         if (not is_exactly_a<function>(pattern))
                 return false;
-<<<<<<< HEAD
-	const function & p = ex_to<function>(pattern);
-	if (serial != p.serial)
-		return false;
-        if (nops() == 0)
-                return true;
-        if (nops() == 1)
-                return op(0).cmatch(p.op(0), map);
-        // TODO: To implement cmatching of noncomm. functions with any
-        // number of arguments CMatcher needs to be modified to run
-        // for a single permutation. Instead we just handle two
-        // arguments manually here
-        if (is_exactly_a<expairseq>(p.op(0))) {
-                CMatcher cm(op(0), p.op(0), map);
-                while (true) {
-                        std::optional<exmap> m = cm.get();
-                        if (not m)
-                                return false;
-                        map = m.value();
-                        if (op(1).cmatch(p.op(1), map))
-                                return true;
-                }
-        }
-        return op(0).cmatch(p.op(0), map)
-                and op(1).cmatch(p.op(1), map);
-=======
         CMatcher cm(*this, pattern, map);
         const opt_exmap& m = cm.get();
         if (not m)
                 return false;
         map = m.value();
         return true;
->>>>>>> b65fdba9
 }
 
 
