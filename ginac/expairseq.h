
/** @file expairseq.h
 *
 *  Interface to sequences of expression pairs. */

/*
 *  GiNaC Copyright (C) 1999-2008 Johannes Gutenberg University Mainz, Germany
 *
 *  This program is free software; you can redistribute it and/or modify
 *  it under the terms of the GNU General Public License as published by
 *  the Free Software Foundation; either version 2 of the License, or
 *  (at your option) any later version.
 *
 *  This program is distributed in the hope that it will be useful,
 *  but WITHOUT ANY WARRANTY; without even the implied warranty of
 *  MERCHANTABILITY or FITNESS FOR A PARTICULAR PURPOSE.  See the
 *  GNU General Public License for more details.
 *
 *  You should have received a copy of the GNU General Public License
 *  along with this program; if not, write to the Free Software
 *  Foundation, Inc., 51 Franklin Street, Fifth Floor, Boston, MA  02110-1301  USA
 */

#ifndef __GINAC_EXPAIRSEQ_H__
#define __GINAC_EXPAIRSEQ_H__

#include "expair.h"

#include <vector>
#include <list>
#include <memory>
// CINT needs <algorithm> to work properly with <vector> and <list>
#include <algorithm>

namespace GiNaC {

/** Using hash tables can potentially enhance the asymptotic behaviour of
 *  combining n terms into one large sum (or n terms into one large product)
 *  from O(n*log(n)) to about O(n).  There are, however, several drawbacks.
 *  The constant in front of O(n) is quite large, when copying such an object
 *  one also has to copy the hash table, comparison is quite expensive because
 *  there is no ordering any more, it doesn't help at all when combining two
 *  expairseqs because due to the presorted nature the behaviour would be
 *  O(n) anyways, the code is quite messy, etc, etc.  The code is here as
 *  an example for following generations to tinker with. */
#define EXPAIRSEQ_USE_HASHTAB 0

typedef std::vector<expair> epvector;       ///< expair-vector
typedef epvector::iterator epp;             ///< expair-vector pointer
typedef std::list<epp> epplist;             ///< list of expair-vector pointers
typedef std::vector<epplist> epplistvector; ///< vector of epplist

/** Complex conjugate every element of an epvector. Returns zero if this
 *  does not change anything. */
epvector* conjugateepvector(const epvector&);

/** A sequence of class expair.
 *  This is used for time-critical classes like sums and products of terms
 *  since handling a list of coeff and rest is much faster than handling a
 *  list of products or powers, respectively. (Not incidentally, Maple does it
 *  the same way, maybe others too.)  The semantics is (at least) twofold:
 *  one for addition and one for multiplication and several methods have to
 *  be overridden by derived classes to reflect the change in semantics.
 *  However, most functionality turns out to be shared between addition and
 *  multiplication, which is the reason why there is this base class. */
class expairseq : public basic
{
	GINAC_DECLARE_REGISTERED_CLASS(expairseq, basic)

	friend class print_order;
        friend class ex;
	// other constructors
public:
	expairseq(const ex & lh, const ex & rh);
	expairseq(const exvector & v);
	expairseq(const epvector & v, const numeric& oc, bool do_index_renaming = false);
	expairseq(std::unique_ptr<epvector>, const numeric& oc, bool do_index_renaming = false);
	
	// functions overriding virtual functions from base classes
public:
	unsigned precedence() const override {return 10;}
	bool info(unsigned inf) const override;
	size_t nops() const override;
	const ex op(size_t i) const override;
	virtual ex stable_op(size_t i) const;
        void set_pair_from(size_t i, ex e) { seq[i] = split_ex_to_pair(e); }
	const numeric & get_overall_coeff() const { return overall_coeff; }
	ex map(map_function & f) const override;
	ex eval(int level=0) const override;
	ex to_rational(exmap & repl) const override;
	ex to_polynomial(exmap & repl) const override;
	bool match(const ex & pattern, exmap& map) const override;
<<<<<<< HEAD
	bool cmatch(const ex & pattern, exmap& map) const override;
=======
>>>>>>> b65fdba9
	ex subs(const exmap & m, unsigned options = 0) const override;
	ex conjugate() const override;
	numeric calc_total_degree() const;
	virtual const epvector & get_sorted_seq() const;
protected:
	bool is_equal_same_type(const basic & other) const override;
	unsigned return_type() const override;
	long calchash() const override;
	ex expand(unsigned options=0) const override;
	
	// new virtual functions which can be overridden by derived classes
protected:
	virtual ex thisexpairseq(const epvector & v, const numeric& oc, bool do_index_renaming = false) const;
	virtual ex thisexpairseq(std::unique_ptr<epvector> vp, const numeric& oc, bool do_index_renaming = false) const;
	virtual void printseq(const print_context & c, char delim,
	                      unsigned this_precedence,
	                      unsigned upper_precedence) const;
	virtual void printpair(const print_context & c, const expair & p,
	                       unsigned upper_precedence) const;
	virtual expair split_ex_to_pair(const ex & e) const;
	virtual expair combine_ex_with_coeff_to_pair(const ex & e,
	                                             const numeric & c) const;
	virtual expair combine_pair_with_coeff_to_pair(const expair & p,
	                                               const numeric & c) const;
	virtual ex recombine_pair_to_ex(const expair & p) const;
	virtual bool expair_needs_further_processing(epp it);
	virtual numeric default_overall_coeff() const;
	virtual void combine_overall_coeff(const numeric & c);
	virtual void combine_overall_coeff(const numeric & c1, const numeric & c2);
	virtual bool can_make_flat(const expair & p) const;
	
	// non-virtual functions in this class
protected:
	void do_print(const print_context & c, unsigned level) const override;
	void do_print_tree(const print_tree & c, unsigned level) const override;
	void construct_from_2_ex_via_exvector(const ex & lh, const ex & rh);
	void construct_from_2_ex(const ex & lh, const ex & rh);
	void construct_from_2_expairseq(const expairseq & s1,
	                                const expairseq & s2);
	void construct_from_expairseq_ex(const expairseq & s,
	                                 const ex & e);
	void construct_from_exvector(const exvector & v, bool hold=false);
	void construct_from_epvector(const epvector & v, bool do_index_renaming = false);
	void make_flat(const exvector & v, bool hold=false);
	void make_flat(const epvector & v, bool do_index_renaming = false);
	void canonicalize();
	void combine_same_terms_sorted_seq();
        bool overall_coeff_equals_default() const;
#if EXPAIRSEQ_USE_HASHTAB
	void combine_same_terms();
	unsigned calc_hashtabsize(unsigned sz) const;
	unsigned calc_hashindex(const ex & e) const;
	void shrink_hashtab();
	void remove_hashtab_entry(epvector::const_iterator element);
	void move_hashtab_entry(epvector::const_iterator oldpos,
	                        epvector::iterator newpos);
	void sorted_insert(epplist & eppl, epvector::const_iterator elem);
	void build_hashtab_and_combine(epvector::iterator & first_numeric,
	                               epvector::iterator & last_non_zero,
	                               vector<bool> & touched,
	                               unsigned & number_of_zeroes);
	void drop_coeff_0_terms(epvector::iterator & first_numeric,
	                        epvector::iterator & last_non_zero,
	                        vector<bool> & touched,
	                        unsigned & number_of_zeroes);
	bool has_coeff_0() const;
	void add_numerics_to_hashtab(epvector::iterator first_numeric,
	                             epvector::const_iterator last_non_zero);
#endif // EXPAIRSEQ_USE_HASHTAB
	bool is_canonical() const;
	std::unique_ptr<epvector> expandchildren(unsigned options) const;
	std::unique_ptr<epvector> evalchildren(int level) const;
	std::unique_ptr<epvector> subschildren(const exmap & m, unsigned options = 0) const;
	
// member variables
	
protected:
	epvector seq;
	mutable epvector seq_sorted;
	numeric overall_coeff;
#if EXPAIRSEQ_USE_HASHTAB
	epplistvector hashtab;
	unsigned hashtabsize;
	unsigned hashmask;
	static unsigned maxhashtabsize;
	static unsigned minhashtabsize;
	static unsigned hashtabfactor;
#endif // EXPAIRSEQ_USE_HASHTAB
};

/** Class to handle the renaming of dummy indices. It holds a vector of
 *  indices that are being used in the expression so-far. If the same
 *  index occurs again as a dummy index in a factor, it is to be renamed.
 *  Unless dummy index renaming was swichted of, of course ;-) . */
class make_flat_inserter
{
	public:
		make_flat_inserter(const epvector &epv, bool b)
		{}
		make_flat_inserter(const exvector &v, bool b)
                {}
		ex handle_factor(const ex &x, const ex &coeff)
		{
			if (is_exactly_a<numeric>(coeff) and coeff.is_zero())
				return coeff;
		        return x;
		}
};

} // namespace GiNaC

#endif // ndef __GINAC_EXPAIRSEQ_H__<|MERGE_RESOLUTION|>--- conflicted
+++ resolved
@@ -90,10 +90,6 @@
 	ex to_rational(exmap & repl) const override;
 	ex to_polynomial(exmap & repl) const override;
 	bool match(const ex & pattern, exmap& map) const override;
-<<<<<<< HEAD
-	bool cmatch(const ex & pattern, exmap& map) const override;
-=======
->>>>>>> b65fdba9
 	ex subs(const exmap & m, unsigned options = 0) const override;
 	ex conjugate() const override;
 	numeric calc_total_degree() const;
