/** @file normal.cpp
 *
 *  This file implements several functions that work on univariate and
 *  multivariate polynomials and rational functions.
 *  These functions include polynomial quotient and remainder, GCD and LCM
 *  computation, square-free factorization and rational function normalization. */

/*
 *  GiNaC Copyright (C) 1999-2008 Johannes Gutenberg University Mainz, Germany
 *
 *  This program is free software; you can redistribute it and/or modify
 *  it under the terms of the GNU General Public License as published by
 *  the Free Software Foundation; either version 2 of the License, or
 *  (at your option) any later version.
 *
 *  This program is distributed in the hope that it will be useful,
 *  but WITHOUT ANY WARRANTY; without even the implied warranty of
 *  MERCHANTABILITY or FITNESS FOR A PARTICULAR PURPOSE.  See the
 *  GNU General Public License for more details.
 *
 *  You should have received a copy of the GNU General Public License
 *  along with this program; if not, write to the Free Software
 *  Foundation, Inc., 51 Franklin Street, Fifth Floor, Boston, MA  02110-1301  USA
 */

#ifdef HAVE_CONFIG_H
#include "pynac-config.h"
#endif

#include "normal.h"
#include "basic.h"
#include "ex.h"
#include "add.h"
#include "constant.h"
#include "expairseq.h"
#include "fail.h"
#include "inifcns.h"
#include "lst.h"
#include "mul.h"
#include "numeric.h"
#include "power.h"
#include "relational.h"
#include "operators.h"
#include "matrix.h"
#include "pseries.h"
#include "symbol.h"
#include "utils.h"
#include "upoly.h"
#include "mpoly.h"

#include <algorithm>
#include <map>

namespace GiNaC {

// If comparing expressions (ex::compare()) is fast, you can set this to 1.
// Some routines like quo(), rem() and gcd() will then return a quick answer
// when they are called with two identical arguments.
#define FAST_COMPARE 1

// Set this if you want divide_in_z() to use remembering
#define USE_REMEMBER 0

// Set this if you want divide_in_z() to use trial division followed by
// polynomial interpolation (always slower except for completely dense
// polynomials)
#define USE_TRIAL_DIVISION 0

// Set this to enable some statistical output for the GCD routines
#define STATISTICS 0


/** Compute the integer content (= GCD of all numeric coefficients) of an
 *  expanded polynomial. For a polynomial with rational coefficients, this
 *  returns g/l where g is the GCD of the coefficients' numerators and l
 *  is the LCM of the coefficients' denominators.
 *
 *  @return integer content */
numeric ex::integer_content() const
{
	return bp->integer_content();
}

numeric basic::integer_content() const
{
	return *_num1_p;
}

numeric numeric::integer_content() const
{
	return abs();
}

numeric add::integer_content() const
{
	auto it = seq.begin();
	auto itend = seq.end();
	numeric c = *_num0_p, l = *_num1_p;
	while (it != itend) {
		GINAC_ASSERT(!is_exactly_a<numeric>(it->rest));
		GINAC_ASSERT(is_exactly_a<numeric>(it->coeff));
		c = gcd(ex_to<numeric>(it->coeff).numer(), c);
		l = lcm(ex_to<numeric>(it->coeff).denom(), l);
		it++;
	}
	GINAC_ASSERT(is_exactly_a<numeric>(overall_coeff));
	c = gcd(ex_to<numeric>(overall_coeff).numer(), c);
	l = lcm(ex_to<numeric>(overall_coeff).denom(), l);
	return c/l;
}

numeric mul::integer_content() const
{
#ifdef DO_GINAC_ASSERT
	epvector::const_iterator it = seq.begin();
	epvector::const_iterator itend = seq.end();
	while (it != itend) {
		GINAC_ASSERT(!is_exactly_a<numeric>(recombine_pair_to_ex(*it)));
		++it;
	}
#endif // def DO_GINAC_ASSERT
	GINAC_ASSERT(is_exactly_a<numeric>(overall_coeff));
	return abs(ex_to<numeric>(overall_coeff));
}


#if USE_REMEMBER
/*
 *  Remembering
 */

typedef std::pair<ex, ex> ex2;
typedef std::pair<ex, bool> exbool;

struct ex2_less {
	bool operator() (const ex2 &p, const ex2 &q) const 
	{
		int cmp = p.first.compare(q.first);
		return ((cmp<0) || (!(cmp>0) && p.second.compare(q.second)<0));
	}
};

typedef std::map<ex2, exbool, ex2_less> ex2_exbool_remember;
#endif


/** Return maximum (absolute value) coefficient of a polynomial.
 *  This function is used internally by heur_gcd().
 *
 *  @return maximum coefficient
 *  @see heur_gcd */
numeric ex::max_coefficient() const
{
	return bp->max_coefficient();
}

/** Implementation ex::max_coefficient().
 *  @see heur_gcd */
numeric basic::max_coefficient() const
{
	return *_num1_p;
}

numeric numeric::max_coefficient() const
{
	return abs();
}

numeric add::max_coefficient() const
{
	auto it = seq.begin();
	auto itend = seq.end();
	GINAC_ASSERT(is_exactly_a<numeric>(overall_coeff));
	numeric cur_max = abs(ex_to<numeric>(overall_coeff));
	while (it != itend) {
		numeric a;
		GINAC_ASSERT(!is_exactly_a<numeric>(it->rest));
		a = abs(ex_to<numeric>(it->coeff));
		if (a > cur_max)
			cur_max = a;
		it++;
	}
	return cur_max;
}

numeric mul::max_coefficient() const
{
#ifdef DO_GINAC_ASSERT
	epvector::const_iterator it = seq.begin();
	epvector::const_iterator itend = seq.end();
	while (it != itend) {
		GINAC_ASSERT(!is_exactly_a<numeric>(recombine_pair_to_ex(*it)));
		it++;
	}
#endif // def DO_GINAC_ASSERT
	GINAC_ASSERT(is_exactly_a<numeric>(overall_coeff));
	return abs(ex_to<numeric>(overall_coeff));
}

bool ex::is_linear(const ex& x, ex& a, ex& b) const
{
        if (degree(x) != 1)
                return false;
        a = coeff(x, 1);
<<<<<<< HEAD
        b = ((*this) - a*x).expand();
=======
        if (a.has_symbol(x))
                return false;
        b = ((*this) - a*x).expand();
        if (b.has_symbol(x))
                return false;
>>>>>>> 84120c52
        return true;
}

bool ex::is_quadratic(const ex& x, ex& a, ex& b, ex& c) const
{
        if (degree(x) != 2)
                return false;
        a = coeff(x, 2);
<<<<<<< HEAD
        b = coeff(x, 1);
        c = ((*this) - a*power(x,2) - b*x).expand();
=======
        if (a.has_symbol(x))
                return false;
        b = coeff(x, 1);
        if (b.has_symbol(x))
                return false;
        c = ((*this) - a*power(x,2) - b*x).expand();
        if (c.has_symbol(x))
                return false;
>>>>>>> 84120c52
        return true;
}


/** Apply symmetric modular homomorphism to an expanded multivariate
 *  polynomial.  This function is usually used internally by heur_gcd().
 *
 *  @param xi  modulus
 *  @return mapped polynomial
 *  @see heur_gcd */
ex basic::smod(const numeric &xi) const
{
	return *this;
}

ex numeric::smod(const numeric &xi) const
{
	return GiNaC::smod(*this, xi);
}

ex add::smod(const numeric &xi) const
{
	epvector newseq;
	newseq.reserve(seq.size()+1);
	auto it = seq.begin();
	auto itend = seq.end();
	while (it != itend) {
		GINAC_ASSERT(!is_exactly_a<numeric>(it->rest));
		numeric num_coeff = GiNaC::smod(ex_to<numeric>(it->coeff), xi);
		if (!num_coeff.is_zero())
			newseq.push_back(expair(it->rest, num_coeff));
		it++;
	}
	GINAC_ASSERT(is_exactly_a<numeric>(overall_coeff));
	numeric num_coeff = GiNaC::smod(ex_to<numeric>(overall_coeff), xi);
	return (new add(newseq, num_coeff))->setflag(status_flags::dynallocated);
}

ex mul::smod(const numeric &xi) const
{
#ifdef DO_GINAC_ASSERT
	epvector::const_iterator it = seq.begin();
	epvector::const_iterator itend = seq.end();
	while (it != itend) {
		GINAC_ASSERT(!is_exactly_a<numeric>(recombine_pair_to_ex(*it)));
		it++;
	}
#endif // def DO_GINAC_ASSERT
	auto  mulcopyp = new mul(*this);
	GINAC_ASSERT(is_exactly_a<numeric>(overall_coeff));
	mulcopyp->overall_coeff = GiNaC::smod(ex_to<numeric>(overall_coeff),xi);
	mulcopyp->clearflag(status_flags::evaluated);
	mulcopyp->clearflag(status_flags::hash_calculated);
	return mulcopyp->setflag(status_flags::dynallocated);
}


/*
 *  Normal form of rational functions
 */

/*
 *  Note: The internal normal() functions (= basic::normal() and overloaded
 *  functions) all return lists of the form {numerator, denominator}. This
 *  is to get around mul::eval()'s automatic expansion of numeric coefficients.
 *  E.g. (a+b)/3 is automatically converted to a/3+b/3 but we want to keep
 *  the information that (a+b) is the numerator and 3 is the denominator.
 */


/** Create a symbol for replacing the expression "e" (or return a previously
 *  assigned symbol). The symbol and expression are appended to repl, for
 *  a later application of subs().
 *  @see ex::normal */
static ex replace_with_symbol(const ex & e, exmap & repl, exmap & rev_lookup)
{
	// Since the repl contains replaced expressions we should search for them
	ex e_replaced = e.subs(repl, subs_options::no_pattern);

	// Expression already replaced? Then return the assigned symbol
	auto it = rev_lookup.find(e_replaced);
	if (it != rev_lookup.end())
		return it->second;

	// Otherwise create new symbol and add to list, taking care that the
	// replacement expression doesn't itself contain symbols from repl,
	// because subs() is not recursive
	ex es = (new symbol)->setflag(status_flags::dynallocated);
	repl.insert(std::make_pair(es, e_replaced));
	rev_lookup.insert(std::make_pair(e_replaced, es));
	return es;
}

/** Create a symbol for replacing the expression "e" (or return a previously
 *  assigned symbol). The symbol and expression are appended to repl, and the
 *  symbol is returned.
 *  @see basic::to_rational
 *  @see basic::to_polynomial */
static ex replace_with_symbol(const ex & e, exmap & repl)
{
	// Since the repl contains replaced expressions we should search for them
	ex e_replaced = e.subs(repl, subs_options::no_pattern);

	// Expression already replaced? Then return the assigned symbol
	for (const auto& elem : repl)
		if (elem.second.is_equal(e_replaced))
			return elem.first;

	// Otherwise create new symbol and add to list, taking care that the
	// replacement expression doesn't itself contain symbols from repl,
	// because subs() is not recursive
	ex es = (new symbol)->setflag(status_flags::dynallocated);
	repl.insert(std::make_pair(es, e_replaced));
	return es;
}


/** Function object to be applied by basic::normal(). */
struct normal_map_function : public map_function {
	int level;
	normal_map_function(int l) : level(l) {}
	ex operator()(const ex & e) override { return normal(e, level); }
};

/** Default implementation of ex::normal(). It normalizes the children and
 *  replaces the object with a temporary symbol.
 *  @see ex::normal */
ex basic::normal(exmap & repl, exmap & rev_lookup, int level, unsigned options) const
{
	if (nops() == 0)
		return (new lst(replace_with_symbol(*this, repl, rev_lookup), _ex1))->setflag(status_flags::dynallocated);
	else {
		if (level == 1)
			return (new lst(replace_with_symbol(*this, repl, rev_lookup), _ex1))->setflag(status_flags::dynallocated);
		else if (level == -max_recursion_level)
			throw(std::runtime_error("max recursion level reached"));
		else {
			normal_map_function map_normal(level - 1);
			return (new lst(replace_with_symbol(map(map_normal), repl, rev_lookup), _ex1))->setflag(status_flags::dynallocated);
		}
	}
}


/** Implementation of ex::normal() for symbols. This returns the unmodified symbol.
 *  @see ex::normal */
ex symbol::normal(exmap & repl, exmap & rev_lookup, int level, unsigned options) const
{
	return (new lst(*this, _ex1))->setflag(status_flags::dynallocated);
}


/** Implementation of ex::normal() for a numeric. It splits complex numbers
 *  into re+I*im and replaces I and non-rational real numbers with a temporary
 *  symbol.
 *  @see ex::normal */
ex numeric::normal(exmap & repl, exmap & rev_lookup, int level, unsigned options) const
{
	numeric num = numer();
	ex numex = num;

	if (num.is_real()) {
		if (!num.is_integer())
			numex = replace_with_symbol(numex, repl, rev_lookup);
	} else { // complex
		numeric re = num.real(), im = num.imag();
		ex re_ex = re.is_rational() ? re : replace_with_symbol(re, repl, rev_lookup);
		ex im_ex = im.is_rational() ? im : replace_with_symbol(im, repl, rev_lookup);
		numex = re_ex + im_ex * replace_with_symbol(I, repl, rev_lookup);
	}

	// Denominator is always a real integer (see numeric::denom())
	return (new lst(numex, denom()))->setflag(status_flags::dynallocated);
}


/** Fraction cancellation.
 *  @param n  numerator
 *  @param d  denominator
 *  @return cancelled fraction {n, d} as a list */
static ex frac_cancel(const ex &n, const ex &d)
{
	ex num = n;
	ex den = d;
	numeric pre_factor = *_num1_p;

//std::clog << "frac_cancel num = " << num << ", den = " << den << std::endl;

	// Handle trivial case where denominator is 1
	if (den.is_equal(_ex1))
		return (new lst(num, den))->setflag(status_flags::dynallocated);

	// Handle special cases where numerator or denominator is 0
	if (num.is_zero())
		return (new lst(num, _ex1))->setflag(status_flags::dynallocated);
	if (den.is_zero())
		throw(std::overflow_error("frac_cancel: division by zero in frac_cancel"));

	// Bring numerator and denominator to Z[X] by multiplying with
	// LCM of all coefficients' denominators
	numeric num_lcm = lcm_of_coefficients_denominators(num);
	numeric den_lcm = lcm_of_coefficients_denominators(den);
	num = multiply_lcm(num, num_lcm);
	den = multiply_lcm(den, den_lcm);
	pre_factor = den_lcm / num_lcm;

	// Cancel GCD from numerator and denominator
	ex cnum, cden;
	if (not gcdpoly(num, den, &cnum, &cden, false).is_integer_one()) {
		num = cnum;
		den = cden;
	}

	// Make denominator unit normal (i.e. coefficient of first symbol
	// as defined by get_first_symbol() is made positive)
	if (is_exactly_a<numeric>(den)) {
		if (ex_to<numeric>(den).is_negative()) {
			num *= _ex_1;
			den *= _ex_1;
		}
	} else {
		ex x;
		if (den.get_first_symbol(x)) {
			GINAC_ASSERT(is_exactly_a<numeric>(den.unit(x)));
			if (ex_to<numeric>(den.unit(x)).is_negative()) {
				num *= _ex_1;
				den *= _ex_1;
			}
		}
	}

	// Return result as list
//std::clog << " returns num = " << num << ", den = " << den << ", pre_factor = " << pre_factor << std::endl;
	return (new lst(num * pre_factor.numer(), den * pre_factor.denom()))->setflag(status_flags::dynallocated);
}


/** Implementation of ex::normal() for a sum. It expands terms and performs
 *  fractional addition.
 *  @see ex::normal */
ex add::normal(exmap & repl, exmap & rev_lookup, int level, unsigned options) const
{
	if (level == 1)
		return (new lst(replace_with_symbol(*this, repl, rev_lookup), _ex1))->setflag(status_flags::dynallocated);
	else if (level == -max_recursion_level)
		throw(std::runtime_error("max recursion level reached"));

	// Normalize children and split each one into numerator and denominator
	exvector nums, dens;
	nums.reserve(seq.size()+1);
	dens.reserve(seq.size()+1);
	auto it = seq.begin(), itend = seq.end();
	while (it != itend) {
		ex n = ex_to<basic>(recombine_pair_to_ex(*it)).normal(repl, rev_lookup, level-1);
		nums.push_back(n.op(0));
		dens.push_back(n.op(1));
		it++;
	}
	ex n = ex_to<numeric>(overall_coeff).normal(repl, rev_lookup, level-1);
	nums.push_back(n.op(0));
	dens.push_back(n.op(1));
	GINAC_ASSERT(nums.size() == dens.size());

	// Now, nums is a vector of all numerators and dens is a vector of
	// all denominators
//std::clog << "add::normal uses " << nums.size() << " summands:\n";

	// Add fractions sequentially
	auto num_it = nums.begin(), num_itend = nums.end();
	auto den_it = dens.begin(), den_itend = dens.end();
//std::clog << " num = " << *num_it << ", den = " << *den_it << std::endl;
	ex num = *num_it++, den = *den_it++;
	while (num_it != num_itend) {
//std::clog << " num = " << *num_it << ", den = " << *den_it << std::endl;
		ex next_num = *num_it++, next_den = *den_it++;

		// Trivially add sequences of fractions with identical denominators
		while ((den_it != den_itend) && next_den.is_equal(*den_it)) {
			next_num += *num_it;
			num_it++; den_it++;
		}

		// Additiion of two fractions, taking advantage of the fact that
		// the heuristic GCD algorithm computes the cofactors at no extra cost
		ex co_den1, co_den2;
		ex g = gcdpoly(den, next_den, &co_den1, &co_den2, false);
		num = ((num * co_den2) + (next_num * co_den1));
                if ((options & normal_options::no_expand_combined_numer) == 0u)
                        num = num.expand();
		den *= co_den2;		// this is the lcm(den, next_den)
	}
//std::clog << " common denominator = " << den << std::endl;

	// Cancel common factors from num/den
	return frac_cancel(num, den);
}


/** Implementation of ex::normal() for a product. It cancels common factors
 *  from fractions.
 *  @see ex::normal() */
ex mul::normal(exmap & repl, exmap & rev_lookup, int level, unsigned options) const
{
	if (level == 1)
		return (new lst(replace_with_symbol(*this, repl, rev_lookup), _ex1))->setflag(status_flags::dynallocated);
	else if (level == -max_recursion_level)
		throw(std::runtime_error("max recursion level reached"));

	// Normalize children, separate into numerator and denominator
	exvector num; num.reserve(seq.size());
	exvector den; den.reserve(seq.size());
	ex n;
	auto it = seq.begin(), itend = seq.end();
	while (it != itend) {
		n = ex_to<basic>(recombine_pair_to_ex(*it)).normal(repl, rev_lookup, level-1);
		num.push_back(n.op(0));
		den.push_back(n.op(1));
		it++;
	}
	n = ex_to<numeric>(overall_coeff).normal(repl, rev_lookup, level-1);
	num.push_back(n.op(0));
	den.push_back(n.op(1));

	// Perform fraction cancellation
	return frac_cancel((new mul(num))->setflag(status_flags::dynallocated),
	                   (new mul(den))->setflag(status_flags::dynallocated));
}


/** Implementation of ex::normal([B) for powers. It normalizes the basis,
 *  distributes integer exponents to numerator and denominator, and replaces
 *  non-integer powers by temporary symbols.
 *  @see ex::normal */
ex power::normal(exmap & repl, exmap & rev_lookup, int level, unsigned options) const
{
	if (level == 1)
		return (new lst(replace_with_symbol(*this, repl, rev_lookup), _ex1))->setflag(status_flags::dynallocated);
	else if (level == -max_recursion_level)
		throw(std::runtime_error("max recursion level reached"));

	// Normalize basis and exponent (exponent gets reassembled)
	ex n_basis = ex_to<basic>(basis).normal(repl, rev_lookup, level-1);
	ex n_exponent = ex_to<basic>(exponent).normal(repl, rev_lookup, level-1);
	n_exponent = n_exponent.op(0) / n_exponent.op(1);

	if (n_exponent.info(info_flags::integer)) {

		if (n_exponent.info(info_flags::positive)) {

			// (a/b)^n -> {a^n, b^n}
			return (new lst(power(n_basis.op(0), n_exponent), power(n_basis.op(1), n_exponent)))->setflag(status_flags::dynallocated);

		} else if (n_exponent.info(info_flags::negative)) {

			// (a/b)^-n -> {b^n, a^n}
			return (new lst(power(n_basis.op(1), -n_exponent), power(n_basis.op(0), -n_exponent)))->setflag(status_flags::dynallocated);
		}

	} else {

		if (n_exponent.info(info_flags::positive)) {

			// (a/b)^x -> {sym((a/b)^x), 1}
			return (new lst(replace_with_symbol(power(n_basis.op(0) / n_basis.op(1), n_exponent), repl, rev_lookup), _ex1))->setflag(status_flags::dynallocated);

		} else if (n_exponent.info(info_flags::negative)) {

			if (n_basis.op(1).is_equal(_ex1)) {

				// a^-x -> {1, sym(a^x)}
				return (new lst(_ex1, replace_with_symbol(power(n_basis.op(0), -n_exponent), repl, rev_lookup)))->setflag(status_flags::dynallocated);

			} else {

				// (a/b)^-x -> {sym((b/a)^x), 1}
				return (new lst(replace_with_symbol(power(n_basis.op(1) / n_basis.op(0), -n_exponent), repl, rev_lookup), _ex1))->setflag(status_flags::dynallocated);
			}
		}
	}

	// (a/b)^x -> {sym((a/b)^x, 1}
	return (new lst(replace_with_symbol(power(n_basis.op(0) / n_basis.op(1), n_exponent), repl, rev_lookup), _ex1))->setflag(status_flags::dynallocated);
}


/** Implementation of ex::normal() for pseries. It normalizes each coefficient
 *  and replaces the series by a temporary symbol.
 *  @see ex::normal */
ex pseries::normal(exmap & repl, exmap & rev_lookup, int level, unsigned options) const
{
	epvector newseq;
	auto i = seq.begin(), end = seq.end();
	while (i != end) {
		ex restexp = i->rest.normal();
		if (!restexp.is_zero())
			newseq.push_back(expair(restexp, i->coeff));
		++i;
	}
	ex n = pseries(relational(var,point), newseq);
	return (new lst(replace_with_symbol(n, repl, rev_lookup), _ex1))->setflag(status_flags::dynallocated);
}


/** Normalization of rational functions.
 *  This function converts an expression to its normal form
 *  "numerator/denominator", where numerator and denominator are (relatively
 *  prime) polynomials. Any subexpressions which are not rational functions
 *  (like non-rational numbers, non-integer powers or functions like sin(),
 *  cos() etc.) are replaced by temporary symbols which are re-substituted by
 *  the (normalized) subexpressions before normal() returns (this way, any
 *  expression can be treated as a rational function). normal() is applied
 *  recursively to arguments of functions etc.
 *
 *  @param level maximum depth of recursion
 *  @return normalized expression */
ex ex::normal(int level, bool noexpand_combined, bool noexpand_numer) const
{
	exmap repl, rev_lookup;

        unsigned options = 0;
        if (noexpand_combined)
                options |= normal_options::no_expand_combined_numer;
        if (noexpand_numer)
                options |= normal_options::no_expand_fraction_numer;
        
	ex e = bp->normal(repl, rev_lookup, level, options);
	GINAC_ASSERT(is_a<lst>(e));

	// Re-insert replaced symbols
	if (!repl.empty())
		e = e.subs(repl, subs_options::no_pattern);

        // Convert {numerator, denominator} form back to fraction
        if ((options & normal_options::no_expand_fraction_numer) == 0u)
                return e.op(0).expand() / e.op(1);
        else
        	return e.op(0) / e.op(1);
}

/** Get numerator of an expression. If the expression is not of the normal
 *  form "numerator/denominator", it is first converted to this form and
 *  then the numerator is returned.
 *
 *  @see ex::normal
 *  @return numerator */
ex ex::numer() const
{
	exmap repl, rev_lookup;

	ex e = bp->normal(repl, rev_lookup, 0);
	GINAC_ASSERT(is_a<lst>(e));

	// Re-insert replaced symbols
	if (repl.empty())
		return e.op(0);
	else
		return e.op(0).subs(repl, subs_options::no_pattern);
}

/** Get denominator of an expression. If the expression is not of the normal
 *  form "numerator/denominator", it is first converted to this form and
 *  then the denominator is returned.
 *
 *  @see ex::normal
 *  @return denominator */
ex ex::denom() const
{
	exmap repl, rev_lookup;

	ex e = bp->normal(repl, rev_lookup, 0);
	GINAC_ASSERT(is_a<lst>(e));

	// Re-insert replaced symbols
	if (repl.empty())
		return e.op(1);
	else
		return e.op(1).subs(repl, subs_options::no_pattern);
}

/** Get numerator and denominator of an expression. If the expresison is not
 *  of the normal form "numerator/denominator", it is first converted to this
 *  form and then a list [numerator, denominator] is returned.
 *
 *  @see ex::normal
 *  @return a list [numerator, denominator] */
ex ex::numer_denom() const
{
	exmap repl, rev_lookup;

	ex e = bp->normal(repl, rev_lookup, 0);
	GINAC_ASSERT(is_a<lst>(e));

	// Re-insert replaced symbols
	if (repl.empty())
		return e;
	else
		return e.subs(repl, subs_options::no_pattern);
}


/** Rationalization of non-rational functions.
 *  This function converts a general expression to a rational function
 *  by replacing all non-rational subexpressions (like non-rational numbers,
 *  non-integer powers or functions like sin(), cos() etc.) to temporary
 *  symbols. This makes it possible to use functions like gcd() and divide()
 *  on non-rational functions by applying to_rational() on the arguments,
 *  calling the desired function and re-substituting the temporary symbols
 *  in the result. To make the last step possible, all temporary symbols and
 *  their associated expressions are collected in the map specified by the
 *  repl parameter, ready to be passed as an argument to ex::subs().
 *
 *  @param repl collects all temporary symbols and their replacements
 *  @return rationalized expression */
ex ex::to_rational(exmap & repl) const
{
	return bp->to_rational(repl);
}

// GiNaC 1.1 compatibility function
ex ex::to_rational(lst & repl_lst) const
{
	// Convert lst to exmap
	exmap m;
	for (const auto & elem : repl_lst)
		m.insert(std::make_pair(elem.op(0), elem.op(1)));

	ex ret = bp->to_rational(m);

	// Convert exmap back to lst
	repl_lst.remove_all();
	for (const auto& elem : m)
		repl_lst.append(elem.first == elem.second);

	return ret;
}

ex ex::to_polynomial(exmap & repl) const
{
	return bp->to_polynomial(repl);
}

// GiNaC 1.1 compatibility function
ex ex::to_polynomial(lst & repl_lst) const
{
	// Convert lst to exmap
	exmap m;
	for (const auto & elem : repl_lst)
		m.insert(std::make_pair(elem.op(0), elem.op(1)));

	ex ret = bp->to_polynomial(m);

	// Convert exmap back to lst
	repl_lst.remove_all();
	for (const auto& elem : m)
		repl_lst.append(elem.first == elem.second);

	return ret;
}

/** Default implementation of ex::to_rational(). This replaces the object with
 *  a temporary symbol. */
ex basic::to_rational(exmap & repl) const
{
	return replace_with_symbol(*this, repl);
}

ex basic::to_polynomial(exmap & repl) const
{
	return replace_with_symbol(*this, repl);
}


/** Implementation of ex::to_rational() for symbols. This returns the
 *  unmodified symbol. */
ex symbol::to_rational(exmap & repl) const
{
	return *this;
}

/** Implementation of ex::to_polynomial() for symbols. This returns the
 *  unmodified symbol. */
ex symbol::to_polynomial(exmap & repl) const
{
	return *this;
}


/** Implementation of ex::to_rational() for a numeric. It splits complex
 *  numbers into re+I*im and replaces I and non-rational real numbers with a
 *  temporary symbol. */
ex numeric::to_rational(exmap & repl) const
{
	if (is_real()) {
		if (!is_rational())
			return replace_with_symbol(*this, repl);
	} else { // complex
		numeric re = real();
		numeric im = imag();
		ex re_ex = re.is_rational() ? re : replace_with_symbol(re, repl);
		ex im_ex = im.is_rational() ? im : replace_with_symbol(im, repl);
		return re_ex + im_ex * replace_with_symbol(I, repl);
	}
	return *this;
}

/** Implementation of ex::to_polynomial() for a numeric. It splits complex
 *  numbers into re+I*im and replaces I and non-integer real numbers with a
 *  temporary symbol. */
ex numeric::to_polynomial(exmap & repl) const
{
	if (is_real()) {
		if (!is_integer())
			return replace_with_symbol(*this, repl);
	} else { // complex
		numeric re = real();
		numeric im = imag();
		ex re_ex = re.is_integer() ? re : replace_with_symbol(re, repl);
		ex im_ex = im.is_integer() ? im : replace_with_symbol(im, repl);
		return re_ex + im_ex * replace_with_symbol(I, repl);
	}
	return *this;
}


/** Implementation of ex::to_rational() for powers. It replaces non-integer
 *  powers by temporary symbols. */
ex power::to_rational(exmap & repl) const
{
	if (exponent.info(info_flags::integer))
		return power(basis.to_rational(repl), exponent);
	else
		return replace_with_symbol(*this, repl);
}

/** Implementation of ex::to_polynomial() for powers. It replaces non-posint
 *  powers by temporary symbols. */
ex power::to_polynomial(exmap & repl) const
{
	if (exponent.info(info_flags::posint))
		return power(basis.to_rational(repl), exponent);
	else if (exponent.info(info_flags::negint))
	{
		ex basis_pref = collect_common_factors(basis);
		if (is_exactly_a<mul>(basis_pref) || is_exactly_a<power>(basis_pref)) {
			// (A*B)^n will be automagically transformed to A^n*B^n
			ex t = power(basis_pref, exponent);
			return t.to_polynomial(repl);
		}
		else
			return power(replace_with_symbol(power(basis, _ex_1), repl), -exponent);
	} 
	else
		return replace_with_symbol(*this, repl);
}


/** Implementation of ex::to_rational() for expairseqs. */
ex expairseq::to_rational(exmap & repl) const
{
	epvector s;
	s.reserve(seq.size());
	auto i = seq.begin(), end = seq.end();
	while (i != end) {
		s.push_back(split_ex_to_pair(recombine_pair_to_ex(*i).to_rational(repl)));
		++i;
	}
	ex oc = overall_coeff.to_rational(repl);
	if (oc.info(info_flags::numeric))
		return thisexpairseq(s, overall_coeff);
	else
		s.push_back(expair(oc, _ex1));
	return thisexpairseq(s, default_overall_coeff());
}

/** Implementation of ex::to_polynomial() for expairseqs. */
ex expairseq::to_polynomial(exmap & repl) const
{
	epvector s;
	s.reserve(seq.size());
	auto i = seq.begin(), end = seq.end();
	while (i != end) {
		s.push_back(split_ex_to_pair(recombine_pair_to_ex(*i).to_polynomial(repl)));
		++i;
	}
	ex oc = overall_coeff.to_polynomial(repl);
	if (oc.info(info_flags::numeric))
		return thisexpairseq(s, overall_coeff);
	else
		s.push_back(expair(oc, _ex1));
	return thisexpairseq(s, default_overall_coeff());
}


/** Remove the common factor in the terms of a sum 'e' by calculating the GCD,
 *  and multiply it into the expression 'factor' (which needs to be initialized
 *  to 1, unless you're accumulating factors). */
static ex find_common_factor(const ex & e, ex & factor, exmap & repl)
{
	if (is_exactly_a<add>(e)) {

		size_t num = e.nops();
		exvector terms; terms.reserve(num);
		ex gc;

		// Find the common GCD
		for (size_t i=0; i<num; i++) {
			ex x = e.op(i).to_polynomial(repl);

			if (is_exactly_a<add>(x) || is_exactly_a<mul>(x) || is_exactly_a<power>(x)) {
				ex f = 1;
				x = find_common_factor(x, f, repl);
				x *= f;
			}

			if (i == 0)
				gc = x;
			else
				gc = gcdpoly(gc, x);

			terms.push_back(x);
		}

		if (gc.is_equal(_ex1))
			return e;
#ifdef PYNAC_HAVE_LIBGIAC
                else {
                        ex f = 1;
                        gc = find_common_factor(gc, f, repl);
                        gc *= f;
                }
#endif

		// The GCD is the factor we pull out
		factor *= gc;

		// Now divide all terms by the GCD
		for (size_t i=0; i<num; i++) {
			ex x;

			// Try to avoid divide() because it expands the polynomial
			ex &t = terms[i];
			if (is_exactly_a<mul>(t)) {
				for (size_t j=0; j<t.nops(); j++) {
					if (t.op(j).is_equal(gc)) {
						exvector v; v.reserve(t.nops());
						for (size_t k=0; k<t.nops(); k++) {
							if (k == j)
								v.push_back(_ex1);
							else
								v.push_back(t.op(k));
						}
						t = (new mul(v))->setflag(status_flags::dynallocated);
						goto term_done;
					}
				}
			}

			divide(t, gc, x);
			t = x;
term_done:	;
		}
		return (new add(terms))->setflag(status_flags::dynallocated);

	} else if (is_exactly_a<mul>(e)) {

		size_t num = e.nops();
		exvector v; v.reserve(num);

		for (size_t i=0; i<num; i++)
			v.push_back(find_common_factor(e.op(i), factor, repl));

		return (new mul(v))->setflag(status_flags::dynallocated);

	} else if (is_exactly_a<power>(e)) {
		const ex e_exp(e.op(1));
		if (e_exp.info(info_flags::integer)) {
			ex eb = e.op(0).to_polynomial(repl);
			ex factor_local(_ex1);
			ex pre_res = find_common_factor(eb, factor_local, repl);
			factor *= power(factor_local, e_exp);
			return power(pre_res, e_exp);
			
		} else
			return e.to_polynomial(repl);

	} else
		return e;
}


/** Collect common factors in sums. This converts expressions like
 *  'a*(b*x+b*y)' to 'a*b*(x+y)'. */
ex collect_common_factors(const ex & e)
{
	if (is_exactly_a<add>(e) || is_exactly_a<mul>(e) || is_exactly_a<power>(e)) {

		exmap repl;
		ex factor = 1;
		ex r = find_common_factor(e, factor, repl);
		return factor.subs(repl, subs_options::no_pattern) * r.subs(repl, subs_options::no_pattern);

	} else
		return e;
}

ex gcd(const ex &a, const ex &b)
{
        if (is_exactly_a<numeric>(a) && is_exactly_a<numeric>(b))
                return gcd(ex_to<numeric>(a), ex_to<numeric>(b));
        return gcdpoly(a, b);
}

bool factor(const ex& the_ex, ex& res_ex)
{
        if (is_exactly_a<numeric>(the_ex)
            or is_exactly_a<symbol>(the_ex)
            or is_exactly_a<function>(the_ex)
            or is_exactly_a<constant>(the_ex)) {
                return false;
        }
        if (is_exactly_a<mul>(the_ex)) {
                const mul& m = ex_to<mul>(the_ex);
                exvector ev;
                bool mchanged = false;
                for (size_t i=0; i<m.nops(); ++i) {
                        ex r;
                        const ex& e = m.op(i);
                        bool res = factor(e, r);
                        if (res) {
                                ev.push_back(r);
                                mchanged = true;
                        }
                        else
                                ev.push_back(e);
                }
                if (mchanged)
                        res_ex = mul(ev);
                return mchanged;
        }
        else if (is_exactly_a<power>(the_ex)) {
                const power& p = ex_to<power>(the_ex);
                ex r;
                bool pchanged = factor(p.op(0), r);
                if (pchanged)
                        res_ex = power(r, p.op(1));
                return pchanged;
        }
        ex num, den;
        ex normalized = the_ex.numer_denom();
        num = normalized.op(0);
        bool nres = factorpoly(num, res_ex);
        den = normalized.op(1);
        ex res_den;
        bool dres = factorpoly(den, res_den);
        if (not nres and not dres)
                return false;
        if (not nres)
                res_ex = num;
        if (not dres)
                res_den = den;
        res_ex = res_ex / res_den;
        return true;
}

} // namespace GiNaC<|MERGE_RESOLUTION|>--- conflicted
+++ resolved
@@ -202,15 +202,11 @@
         if (degree(x) != 1)
                 return false;
         a = coeff(x, 1);
-<<<<<<< HEAD
-        b = ((*this) - a*x).expand();
-=======
         if (a.has_symbol(x))
                 return false;
         b = ((*this) - a*x).expand();
         if (b.has_symbol(x))
                 return false;
->>>>>>> 84120c52
         return true;
 }
 
@@ -219,10 +215,6 @@
         if (degree(x) != 2)
                 return false;
         a = coeff(x, 2);
-<<<<<<< HEAD
-        b = coeff(x, 1);
-        c = ((*this) - a*power(x,2) - b*x).expand();
-=======
         if (a.has_symbol(x))
                 return false;
         b = coeff(x, 1);
@@ -231,7 +223,6 @@
         c = ((*this) - a*power(x,2) - b*x).expand();
         if (c.has_symbol(x))
                 return false;
->>>>>>> 84120c52
         return true;
 }
 
