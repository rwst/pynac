--- conflicted
+++ resolved
@@ -197,17 +197,6 @@
 	return abs(ex_to<numeric>(overall_coeff));
 }
 
-<<<<<<< HEAD
-bool ex::is_linear(const ex& x, ex& a, ex& b) const
-{
-        if (degree(x) != 1)
-                return false;
-        a = coeff(x, 1);
-        if (a.has_symbol(x))
-                return false;
-        b = ((*this) - a*x).expand();
-        if (b.has_symbol(x))
-=======
 bool ex::is_linear(const symbol& x, ex& a, ex& b) const
 {
         if (degree(x) > 1)
@@ -217,25 +206,10 @@
                 return false;
         b = ((*this) - a*x).expand();
         if (has_symbol(b,x))
->>>>>>> f349a745
                 return false;
         return true;
 }
 
-<<<<<<< HEAD
-bool ex::is_quadratic(const ex& x, ex& a, ex& b, ex& c) const
-{
-        if (degree(x) != 2)
-                return false;
-        a = coeff(x, 2);
-        if (a.has_symbol(x))
-                return false;
-        b = coeff(x, 1);
-        if (b.has_symbol(x))
-                return false;
-        c = ((*this) - a*power(x,2) - b*x).expand();
-        if (c.has_symbol(x))
-=======
 bool ex::is_quadratic(const symbol& x, ex& a, ex& b, ex& c) const
 {
         if (degree(x) > 2)
@@ -248,7 +222,6 @@
                 return false;
         c = ((*this) - a*power(x,2) - b*x).expand();
         if (has_symbol(c,x))
->>>>>>> f349a745
                 return false;
         return true;
 }
