#include "ex.h"
#include "optional.hpp"

<<<<<<< HEAD
#include <memory>
=======
//#include <memory>
>>>>>>> af8e220c
#include <vector>
#include <map>
#include <iostream>


namespace GiNaC {

struct CMatcher;
using opt_exmap = nonstd::optional<exmap>;
using opt_bool = nonstd::optional<bool>;
using opt_CMatcher = nonstd::optional<CMatcher>;
using uvec = std::vector<size_t>;
using nonstd::nullopt;

struct CMatcher {
        CMatcher() { throw std::runtime_error("can't happen"); }
        CMatcher(const ex &source_, const ex & pattern_, const exmap& map_)
         : source(source_), pattern(pattern_), map(map_)
        {
                ret_val = init();
                if (ret_val and not ret_val.value()) {
                        finished = true;
                        ret_map.reset();
                }
                if (not ret_val) {
                        if (type == Type::unset)
                                throw std::runtime_error("can't happen");
                }
        }
        ~CMatcher();
        opt_bool init();
        void run();
        void noncomm_run();
        void no_global_wild();
        void with_global_wild();
        void perm_run(const exvector&, const exvector&);
        void comb_run(const exvector&, const exvector&, const std::vector<bool>&);
        opt_exmap get()
        {
                if (ret_val) {
                        if (not ret_val.value())
                                return nullopt;
                        ret_val.reset();
                        return ret_map;
                }
                ret_map.reset();
                ++level;
                run();    // guarantees to set ret, and if true, map
                --level;
                return ret_map;
        }
        bool get_alt(size_t);
        void clear_ret()
        {
                ret_val.reset();
                ret_map.reset();
        }

        static int level;
        ex source, pattern;
        opt_bool ret_val;
        opt_exmap ret_map;
        exmap map;
        size_t N{0}, P{0}, wi{0};
        exvector ops, pat, gws, gwp;
        std::vector<opt_CMatcher> cms;
        std::vector<exmap> map_repo;
        std::vector<bool> m_cmatch, mcm;
        bool finished{false};
        uvec perm, comb, wild_ind;
        enum Type { unset, comm, noncomm, comm_plus };
        Type type {unset};
};

#if 0
struct opt_CMatcher {
        std::shared_ptr<CMatcher> p;
        
        opt_CMatcher() {}
        opt_CMatcher(const ex &source_, const ex & pattern_, const exmap& map_)
        {
                p = std::make_shared<CMatcher>(source_, pattern_, map_);
        }

        explicit operator bool() const { return p != nullptr; }
        CMatcher& value() const
        {
                if (p) return *p;
                throw std::logic_error("opt_CMatcher unavailable"); 
        }
        void reset()
        {
                p.reset();
        }
};
#endif

}<|MERGE_RESOLUTION|>--- conflicted
+++ resolved
@@ -1,11 +1,7 @@
 #include "ex.h"
 #include "optional.hpp"
 
-<<<<<<< HEAD
-#include <memory>
-=======
 //#include <memory>
->>>>>>> af8e220c
 #include <vector>
 #include <map>
 #include <iostream>
