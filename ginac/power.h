/** @file power.h
 *
 *  Interface to GiNaC's symbolic exponentiation (basis^exponent). */

/*
 *  GiNaC Copyright (C) 1999-2008 Johannes Gutenberg University Mainz, Germany
 *
 *  This program is free software; you can redistribute it and/or modify
 *  it under the terms of the GNU General Public License as published by
 *  the Free Software Foundation; either version 2 of the License, or
 *  (at your option) any later version.
 *
 *  This program is distributed in the hope that it will be useful,
 *  but WITHOUT ANY WARRANTY; without even the implied warranty of
 *  MERCHANTABILITY or FITNESS FOR A PARTICULAR PURPOSE.  See the
 *  GNU General Public License for more details.
 *
 *  You should have received a copy of the GNU General Public License
 *  along with this program; if not, write to the Free Software
 *  Foundation, Inc., 51 Franklin Street, Fifth Floor, Boston, MA  02110-1301  USA
 */

#ifndef __GINAC_POWER_H__
#define __GINAC_POWER_H__

#include "py_funcs.h"
#include "basic.h"
#include "ex.h"
#include "numeric.h"

namespace GiNaC {

class numeric;
class add;
class mul;

/** This class holds a two-component object, a basis and and exponent
 *  representing exponentiation. */
class power : public basic
{
	GINAC_DECLARE_REGISTERED_CLASS(power, basic)
	
	friend class print_order;
	friend class print_order_mul;
	friend class ex;
	friend class mul;
	
// member functions
	
	// other constructors
public:
	power(ex  lh, ex  rh) : inherited(&power::tinfo_static), basis(std::move(lh)), exponent(std::move(rh)) {}
	template<typename T> power(ex  lh, const T & rh) : inherited(&power::tinfo_static), basis(std::move(lh)), exponent(rh) {}
        static ex unarchive(const archive_node &n, lst &sym_lst)
        {
                return (new power(n, sym_lst))->
                        setflag(status_flags::dynallocated);
        }
	
	// functions overriding virtual functions from base classes
public:
	unsigned precedence() const override {return 60;}
	bool info(unsigned inf) const override;
	size_t nops() const override;
	const ex op(size_t i) const override;
	ex & let_op(size_t i) override;
	ex map(map_function & f) const override;
	bool is_polynomial(const ex & var) const override;
	numeric degree(const ex & s) const override;
	numeric ldegree(const ex & s) const override;
	ex coeff(const ex & s, const ex & n) const override;
	ex eval(int level=0) const override;
	ex evalf(int level=0, PyObject* parent=nullptr) const override;
	ex series(const relational & s, int order, unsigned options = 0) const override;
        void useries(flint_series_t& fp, int order) const override;
<<<<<<< HEAD
        bool cmatch(const ex& pattern, exmap& map) const override;
=======
        bool match(const ex& pattern, exmap& map) const override;
>>>>>>> b65fdba9
	ex subs(const exmap & m, unsigned options = 0) const override;
	bool has(const ex & other, unsigned options = 0) const override;
	ex normal(exmap & repl, exmap & rev_lookup, int level = 0, unsigned options = 0) const override;
	ex to_rational(exmap & repl) const override;
	ex to_polynomial(exmap & repl) const override;
	ex conjugate() const override;
	ex real_part() const override;
	ex imag_part() const override;
	//int compare(const basic& other) const;
	//int compare_symbol(const symbol& other) const;
protected:
	ex derivative(const symbol & s) const override;
	unsigned return_type() const override;
	tinfo_t return_type_tinfo() const override;
	ex expand(unsigned options = 0) const override;
	long calchash() const override;

	// new virtual functions which can be overridden by derived classes
	// none
	
	// non-virtual functions in this class
protected:
	void print_power(const print_context & c, const char *powersymbol, const char *openbrace, const char *closebrace, unsigned level) const;
	void do_print(const print_context & c, unsigned level) const override;
	void do_print_latex(const print_latex & c, unsigned level) const;
	void do_print_python(const print_python & c, unsigned level) const;
	void do_print_python_repr(const print_python_repr & c, unsigned level) const override;

	ex expand_add(const add & a, long int n, unsigned options) const;
	ex expand_add_2(const add & a, unsigned options) const;
	ex expand_mul(const mul & m, const numeric & n, unsigned options, bool from_expand = false) const;
	
// member variables
	
protected:
	ex basis;
	ex exponent;
};

// wrapper functions

/** Symbolic exponentiation.  Returns a power-object as a new expression.
 *
 *  @param b the basis expression
 *  @param e the exponent expression */
inline ex pow(const ex & b, const ex & e)
{
	return power(b, e);
}
template<typename T1, typename T2>
inline ex pow(const T1 & b, const T2 & e)
{
	return power(ex(b), ex(e));
}

/** Square root expression.  Returns a power-object with exponent 1/2. */
inline ex sqrt(const ex & a)
{
	extern const ex _ex1_2;
	return power(a,_ex1_2);
}

} // namespace GiNaC

#endif // ndef __GINAC_POWER_H__<|MERGE_RESOLUTION|>--- conflicted
+++ resolved
@@ -73,11 +73,7 @@
 	ex evalf(int level=0, PyObject* parent=nullptr) const override;
 	ex series(const relational & s, int order, unsigned options = 0) const override;
         void useries(flint_series_t& fp, int order) const override;
-<<<<<<< HEAD
-        bool cmatch(const ex& pattern, exmap& map) const override;
-=======
         bool match(const ex& pattern, exmap& map) const override;
->>>>>>> b65fdba9
 	ex subs(const exmap & m, unsigned options = 0) const override;
 	bool has(const ex & other, unsigned options = 0) const override;
 	ex normal(exmap & repl, exmap & rev_lookup, int level = 0, unsigned options = 0) const override;
