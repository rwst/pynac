--- conflicted
+++ resolved
@@ -530,17 +530,10 @@
                 size_t wwi = wild_ind[wi];
                 const wildcard& gw = ex_to<wildcard>(pat[wwi]);
                 size_t ii;
-<<<<<<< HEAD
-                for (ii=0; ii<P; ++ii)
-                        if (ii != wwi and haswild(pat[ii], gw))
-                                break;
-                if (ii < P)
-=======
                 for (ii=0; ii<P+1; ++ii)
                         if (ii != wwi and haswild(pat[ii], gw))
                                 break;
                 if (ii < P+1)
->>>>>>> 0527595b
                         continue;
 
                 do {
