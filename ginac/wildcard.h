--- conflicted
+++ resolved
@@ -42,15 +42,9 @@
 
 	// functions overriding virtual functions from base classes
 public:
-<<<<<<< HEAD
-	bool match(const ex & pattern, exmap& map) const override;
-        bool cmatch(const ex & pattern, exmap& map) const override
-                { return match(pattern, map); }
-=======
         bool operator==(const wildcard& other) const
             { return label == other.label; }
 	bool match(const ex & pattern, exmap& map) const override;
->>>>>>> b65fdba9
 
 protected:
 	long calchash() const override;
